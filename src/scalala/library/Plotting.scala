/*
 * Distributed as part of Scalala, a linear algebra library.
 * 
 * Copyright (C) 2008- Daniel Ramage
 * 
 * This library is free software; you can redistribute it and/or
 * modify it under the terms of the GNU Lesser General Public
 * License as published by the Free Software Foundation; either
 * version 2.1 of the License, or (at your option) any later version.

 * This library is distributed in the hope that it will be useful,
 * but WITHOUT ANY WARRANTY; without even the implied warranty of
 * MERCHANTABILITY or FITNESS FOR A PARTICULAR PURPOSE.  See the GNU
 * Lesser General Public License for more details.

 * You should have received a copy of the GNU Lesser General Public
 * License along with this library; if not, write to the Free Software
 * Foundation, Inc., 51 Franklin Street, Fifth Floor, Boston, MA 02110 USA 
 */
package scalala.library;

import scala.collection.mutable.ArrayBuffer;

import scalala.collection.PartialMap;
import scalala.tensor.{Tensor,Vector,Matrix};
import scalala.tensor.dense.{DenseVector,DenseMatrix};

/**
 * Matlab-like plotting routines.
 * 
 * @author dramage
 */
trait Plotting extends Library with Vectors with Matrices with Operators {
  import PlottingSupport._;
  
  /** Implicit graphics context */
  implicit var _scalala_figures = new Figures();
  implicit def _scalala_figure = _scalala_figures.figure;
  implicit def _scalala_xyplot = _scalala_figures.figure.plot;
  
  implicit def iFigure(figures : Figures) = figures.figure;
  implicit def iXYPlot(figures : Figures) = figures.figure.plot;
  implicit def iXYPlot(figure  : Figure)  = figure.plot;
  
  //
  // Plotting
  //

  /** Selects the given figure */
  def figure(select:Int)(implicit figures : Figures) : Figure = {
    figures.figure = select-1
    figures.figure.refresh
    return figures.figure
  }
  
  /** Clears the current figure */
  def clf()(implicit figure : Figure) = {
    figure.clear;
  }
  
  /** Saves the current figure at 72 dpi to the given filename. */
  def saveas(filename : String)(implicit figure : Figure) : Unit = {
    saveas(filename, 72)(figure);
  }
  
  /** Saves the current figure at the requested dpi to the given filename. */
  def saveas(filename : String, dpi : Int)(implicit figure : Figure) : Unit = {
    import java.io._;
    
    // make sure figure is visible or saved image will come up empty
    figure.refresh();
    
    lazy val fos = new FileOutputStream(filename);
    if (filename.toLowerCase.endsWith(".eps")) {
      figure.writeEPS(fos,dpi);
      fos.close();
    } else if (filename.toLowerCase.endsWith(".png")) {
      figure.writePNG(fos,dpi);
      fos.close();
    } else if (filename.toLowerCase.endsWith(".pdf")) {
      figure.writePDF(fos);
      fos.close();
    } else {
      throw new IOException("Unrecognized file extension: should be eps or png");
    }
  }
  
  /** Selects the given subplot */
  def subplot(rows:Int,cols:Int,select:Int)(implicit figure : Figure) : XYPlot = {
    figure.rows = rows
    figure.cols = cols
    figure.plot = select-1
    figure.refresh
    return figure.plot
  }

  /** Sets the title of this figure. */
  def title(title : String)(implicit xyplot : XYPlot) {
    xyplot.title = title;
  }
  
  /** Sets the label of the x axis */
  def xlabel(text : String)(implicit xyplot : XYPlot) {
    xyplot.xaxis.setLabel(text);
  }
  
  /** Sets the label of the y axis */
  def ylabel(text : String)(implicit xyplot : XYPlot) {
    xyplot.yaxis.setLabel(text);
  }
  
  /**
   * Sets tooltips for the last series plotted (assumes x,y series).
   * NB: This is not standard Matlab.
   */
  def tooltips(tips : Seq[String])(implicit xyplot : XYPlot) {
    xyplot.plot.getRenderer(xyplot.series).setBaseToolTipGenerator(Tooltips(tips))
  }
  
  /** Plots a histogram of the given data into 10 equally spaced bins */
  def hist[I](data : PartialMap[I,Double])(implicit xyplot : XYPlot) : Unit = {
    hist(data, 10)(xyplot)
  }
  
  
  /** Plots a histogram of the given data into the given number of bins */
  def hist[I](data : PartialMap[I,Double], nbins : Int)(implicit xyplot : XYPlot) : Unit = {
    hist(data, linspace(min(data),max(data),nbins))(xyplot)
  }
  
  /**
   * Plots a histogram of the given data into bins with centers at the given
   * positions.
   */
  def hist[I](data : PartialMap[I,Double], bins : Vector)(implicit xyplot : XYPlot) : Unit = {
    def bucket(point : Double, lower : Int, upper : Int) : Int = {
      val mid = (lower + upper) / 2;
      if (lower == upper) {
        return upper;
      } else if (point <= bins(mid)) {
        return bucket(point, lower, mid);
      } else {
        return bucket(point, mid+1, upper);
      }
    }
    
    val counts = new DenseVector(bins.size);
    for (point <- data.valuesIterator) {
      val bin = bucket(point, 0, bins.size-1);
      counts(bin) += 1;
    }
    
    // smallest gap between bins
    val width = { bins.valuesIterator zip (bins.valuesIterator drop 1) map
      (pair => Math.abs(pair._2 - pair._1)) reduceLeft Math.min };
    
    val dataset = new org.jfree.data.xy.XYBarDataset(
      Dataset(bins, counts), width);
    val series = xyplot.nextSeries;
    xyplot.plot.setDataset(series,dataset);
    xyplot.plot.setRenderer(series,new org.jfree.chart.renderer.xy.XYBarRenderer);
    xyplot.refresh();
  }

  private def manifestOf[T](implicit manifest: ClassManifest[T]) = manifest;
  
  /** Plots the given y versus 1 to y.size as x with line drawn */
  def plot(y : Seq[Double])(implicit xyplot : XYPlot) : Unit = {
    plot(Vector(y :_*))(xyplot);
  }
  
  /** Plots the given y versus 1 to y.size as x with line drawn */
<<<<<<< HEAD
  def plot(y : Vector)(implicit xyplot : Plotting.XYPlot) : Unit = {
    plot(new DenseVector(Array.tabulate(y.size)(i => i+1.0)), y)(xyplot,manifestOf[Int]);
  }
  
  /** Plots the given y versus the given x with line drawn */
  def plot[I](x : PartialMap[I,Double], y : PartialMap[I,Double])(implicit xyplot : Plotting.XYPlot, man: ClassManifest[I]) : Unit = {
    plot(x,y,'-')(xyplot,man);
  }
  
  /** Plots the given y versus the given x with the given style */
  def plot[I](x : PartialMap[I,Double], y : PartialMap[I,Double], style : Char)(implicit xyplot : Plotting.XYPlot, man: ClassManifest[I]) : Unit = {
=======
  def plot(y : Vector)(implicit xyplot : XYPlot) : Unit = {
    plot(new DenseVector(Array.fromFunction(i => i+1.0)(y.size)), y)(xyplot);
  }
  
  /** Plots the given y versus the given x with line drawn */
  def plot[I](x : PartialMap[I,Double], y : PartialMap[I,Double])(implicit xyplot : XYPlot) : Unit = {
    plot(x,y,'-')(xyplot);
  }
  
  /** Plots the given y versus the given x with the given style */
  def plot[I](x : PartialMap[I,Double], y : PartialMap[I,Double], style : Char)(implicit xyplot : XYPlot) : Unit = {
>>>>>>> 0afac521
    lazy val shapeDot = new java.awt.geom.Ellipse2D.Double(0,0,2,2);
    lazy val shapePlus = {
      val shape = new java.awt.geom.GeneralPath();
      shape.moveTo(-3,0);
      shape.lineTo(3,0);
      shape.moveTo(0,-3);
      shape.lineTo(0,3);
      shape;
    };
  
    
    // initialize dataset and series
    val dataset = Dataset(x,y);
    val series = xyplot.nextSeries;
    
    xyplot.plot.setDataset(series, dataset);
    
    // set the renderer
    val renderer = new org.jfree.chart.renderer.xy.XYLineAndShapeRenderer();
    renderer.setPaint(xyplot.color(series));
    
    style match {
    case '-' => {
        renderer.setLinesVisible(true);
        renderer.setShapesVisible(false);
      }
    case '.' => {
        renderer.setLinesVisible(false);
        renderer.setShapesVisible(true);
        renderer.setShape(shapeDot);
      }
    case '+' => {
        renderer.setLinesVisible(false);
        renderer.setShapesVisible(true);
        renderer.setShape(shapePlus);
      }
    case _ => { }
    }
    
    xyplot.plot.setRenderer(series, renderer);
    xyplot.refresh();
  }
  
  /**
   * Displays a scatter plot of x versus y, each point drawn at the given
   * size and mapped with the given color.
   */
  def scatter(x : Vector, y : Vector, s : Vector, c : Vector)(implicit xyplot : XYPlot) {
    assert(x.size == y.size);
    assert(y.size == s.size, y.size + " != " + s.size);
    assert(s.size == c.size, s.size + " != " + c.size);
    
    val dataset = Dataset(x,y,s,c);
    val series = xyplot.nextSeries;
    xyplot.plot.setDataset(series, dataset);
    
    val gradient = Gradients.GRADIENT_BLUE_TO_RED;
    
    val paintscale = new org.jfree.chart.renderer.PaintScale {
      override def getLowerBound = 0.0;
      override def getUpperBound = 1.0;
      override def getPaint(value : Double) = {
        val index = gradient.length * (value - getLowerBound) / (getUpperBound - getLowerBound);
        gradient(Math.min(gradient.length-1, Math.max(0, index.toInt)));
      }
    }
    
    // set the renderer
    import java.awt.Graphics2D
    import java.awt.geom.Rectangle2D
    import org.jfree.data.xy.XYDataset
    import org.jfree.ui.RectangleEdge
    import org.jfree.chart.axis.ValueAxis
    import org.jfree.chart.renderer.xy.AbstractXYItemRenderer
    import org.jfree.chart.renderer.xy.XYBubbleRenderer
    import org.jfree.chart.renderer.xy.XYItemRendererState
    
    val renderer = new XYBubbleRenderer(XYBubbleRenderer.SCALE_ON_DOMAIN_AXIS) {;
      val stroke = new java.awt.BasicStroke(0f);
      override def getItemPaint(series : Int, item : Int) : java.awt.Paint = {
        paintscale.getPaint(c(item));
      }
      override def getItemStroke(series : Int, item : Int) = stroke;
    }
    
    xyplot.plot.setRenderer(series, renderer);
    xyplot.refresh;
  }
  
  // TODO: reinstate
  /*
  def scatter(x : Vector, y : Vector, s : Double, c : Vector)(implicit xyplot : Plotting.XYPlot) {
    scatter(x,y,ones(x.size)*s,c)(xyplot);
  }
  
  def scatter(x : Vector, y : Vector, s : Vector, c : Double)(implicit xyplot : Plotting.XYPlot) {
    scatter(x,y,s,ones(x.size)*c)(xyplot);
  }
  */
  
  /** An XY stacked area chart. */
  def stacked(x : Vector, y : Seq[Vector], names : Seq[String])(implicit xyplot : XYPlot) {
    import org.jfree.data.xy.{AbstractXYDataset, TableXYDataset};
    val dataset = new AbstractXYDataset with TableXYDataset {
      override def getX(series : Int, item : Int) = x(item);
      override def getY(series : Int, item : Int) = y(series)(item);
      override def getSeriesKey(series : Int) = names(series);
      override def getSeriesCount = y.size;
      override def getItemCount = x.size;
      override def getItemCount(series : Int) = y(series).size;
    };
    
    import org.jfree.chart.renderer.xy.StackedXYAreaRenderer2;
    
    val renderer = new StackedXYAreaRenderer2(null,null);
    renderer.setOutline(true);

    // add dataset and renderer
    val series = xyplot.nextSeries;
    xyplot.plot.setDataset(series,dataset);
    xyplot.plot.setRenderer(series, renderer);
    xyplot.refresh;
  }
  
  /** An XY stacked area chart with default names. */
<<<<<<< HEAD
  def stacked(x : Vector, y : Seq[Vector])(implicit xyplot : Plotting.XYPlot) {
    stacked(x, y, y.iterator.zipWithIndex.map(_._2.toString).toSeq)(xyplot);
=======
  def stacked(x : Vector, y : Seq[Vector])(implicit xyplot : XYPlot) {
    stacked(x, y, y.elements.zipWithIndex.map(_._2.toString).collect)(xyplot);
>>>>>>> 0afac521
  }
  
  /**
   * Displays an image in the current figure, where each cell in the matrix provides
   * color for one square of the image.
   * 
   * @param x The range on the x axis for drawing the image.  If x._1 < x._2, the matrix column numbers are inverted.
   * @param y The range on the y axis for drawing the image.  If y._1 < y._2, the matrix row numbers are inverted.
   */
  private def image(x : (Double,Double), y : (Double,Double), c : Matrix, lower : Double, upper : Double)(implicit xyplot : XYPlot) {
    import org.jfree.chart.axis.NumberAxis;
    
    val (minX,maxX) = (Math.min(x._1,x._2),Math.max(x._1,x._2));
    val (minY,maxY) = (Math.min(y._1,y._2),Math.max(y._1,y._2));
    
    val dataset = Dataset(c, x, y);
    val series = xyplot.nextSeries;
    
    xyplot.plot.setDataset(series, dataset);
    
    // initialize paint scale
    val gradient = Gradients.GRADIENT_BLUE_TO_RED;
    val paintscale = new org.jfree.chart.renderer.PaintScale {
      override def getLowerBound = lower;
      override def getUpperBound = upper;
      override def getPaint(value : Double) = {
        val index = gradient.length * (value - getLowerBound) / (getUpperBound - getLowerBound);
        gradient(Math.min(gradient.length-1, Math.max(0, index.toInt)));
      }
    }
    
    // initialize renderer
    import org.jfree.chart.renderer.xy.XYBlockRenderer
    val renderer = new XYBlockRenderer();
    renderer.setPaintScale(paintscale);
    renderer.setBlockAnchor(org.jfree.ui.RectangleAnchor.BOTTOM_LEFT);
    renderer.setBlockWidth((maxX - minX) / c.cols);
    renderer.setBlockHeight((maxY - minY) / c.rows);
    
    xyplot.plot.getRangeAxis.setInverted(true);
    xyplot.plot.getRangeAxis.setLowerBound(minY);
    xyplot.plot.getRangeAxis.setUpperBound(maxY);
    if (maxY - minY == c.rows && minY == minY.intValue) {
      xyplot.plot.getRangeAxis.setStandardTickUnits(NumberAxis.createIntegerTickUnits());
    }
    xyplot.plot.getDomainAxis.setLowerBound(Math.min(x._1,x._2));
    xyplot.plot.getDomainAxis.setUpperBound(Math.max(x._1,x._2));
    if (maxX - minX == c.cols && minX == minX.intValue) {
      xyplot.plot.getDomainAxis.setStandardTickUnits(NumberAxis.createIntegerTickUnits());
    }
    xyplot.plot.setRenderer(series, renderer);
    xyplot.refresh();
  }
  
  /** Plots the given matrix as an image. */
  def image(c : Matrix)(implicit xyplot : XYPlot) {
    image((0,c.cols),(0,c.rows),c,0.0,1.0)(xyplot);
  }
  
  /** Plots the given matrix as an image. */
  def image(x : (Double,Double), y : (Double,Double), c : Matrix)(implicit xyplot : XYPlot) {
    image(x,y,c,0.0,1.0)(xyplot);
  }
  
  /** Plots the given matrix as an image. */
  def imagesc(c : Matrix)(implicit xyplot : XYPlot) {
    image((0,c.cols),(0,c.rows),c,min(c),max(c))(xyplot);
  }
  
  /** Plots the given matrix as an image. */
  def imagesc(x : (Double,Double), y : (Double,Double), c : Matrix)(implicit xyplot : XYPlot) {
    image(x, y, c, min(c), max(c))(xyplot);
  }
  
  /** Sets the lower and upper bounds of the current plot. */
  def xlim(xmin : Double, xmax : Double)(implicit xyplot : XYPlot) {
    xyplot.plot.getDomainAxis.setLowerBound(xmin);
    xyplot.plot.getDomainAxis.setUpperBound(xmax);
  }
  
  /** Sets the lower and upper bounds of the current plot. */
  def ylim(ymin : Double, ymax : Double)(implicit xyplot : XYPlot) {
    xyplot.plot.getRangeAxis.setLowerBound(ymin);
    xyplot.plot.getRangeAxis.setUpperBound(ymax);
  }
  
  /** For re-plotting to same figure */
  def hold(state : Boolean)(implicit figures : Figures) : Unit = {
    val xyplot = figures.figure.plot;
    xyplot.hold = state;
  }
  
}


/** Plotting operations */
object PlottingSupport {
  import org.jfree.chart._
  import org.jfree.chart.plot._

  import java.awt.Container
  import javax.swing._
  
  import org.jfree.chart._
  import org.jfree.chart.axis._
  import org.jfree.chart.plot._
  
  import org.jfree.data.xy.{XYDataset, XYZDataset}
  import org.jfree.chart.labels.XYToolTipGenerator
  import org.jfree.chart.renderer.xy.XYLineAndShapeRenderer
  
  /** Returns a JFreeChart XYDataset for plotting y vs x. */
  def Dataset[I:ClassManifest](x : PartialMap[I,Double], y : PartialMap[I,Double]) : XYDataset = {
    if (x.activeDomain != y.activeDomain)
      throw new IllegalArgumentException("Active domains do not match");
    val domain = x.activeDomain.toArray;
    new org.jfree.data.xy.AbstractXYDataset() {
      override def getX(series : Int, item : Int) : Number = {
        if (series == 0) { java.lang.Double.valueOf(x(domain(item))) } else null
      }
      override def getY(series : Int, item : Int) : Number = {
        if (series == 0) { java.lang.Double.valueOf(y(domain(item))) } else null
      }
      override def getItemCount(series : Int) = domain.size;
      override def getSeriesKey(series : Int) = "1"
      override def getSeriesCount() = 1
    }
  }
  
  /** Returns a JFreeChart XYZDataset for plotting all iterator of the matrix */
  def Dataset(m : Matrix) : XYZDataset = {
    Dataset(m, (0., 0.+m.cols), (0., 0.+m.rows));
  }
  
  def Dataset(m : Matrix, x : (Double,Double), y : (Double,Double)) : XYZDataset = {
    val (minX,maxX) = (Math.min(x._1,x._2),Math.max(x._1,x._2));
    val (minY,maxY) = (Math.min(y._1,y._2),Math.max(y._1,y._2));
    
    val scaleX = (maxX - minX) / m.cols;
    val scaleY = (maxY - minY) / m.rows;
    
    val invertX = x._1 > x._2;
    val invertY = y._1 > y._2;
    
    def getCol(item : Int) = (item - (item % m.rows)) / m.rows;
    def getRow(item : Int) = item % m.rows;
    
    new org.jfree.data.xy.AbstractXYZDataset() {
      override def getX(series : Int, item : Int) : Number = {
        if (series != 0) return null;
        (if (invertX) (m.cols - getCol(item) - 1) else (getCol(item))) * scaleX + minX;
      }
      override def getY(series : Int, item : Int) : Number = {
        if (series != 0) return null;
        (if (invertY) (m.rows - getRow(item) - 1) else (getRow(item))) * scaleY + minY;
      }
      override def getZ(series : Int, item : Int) : Number = {
        if (series != 0) return null;
        m(getRow(item), getCol(item));
      }
      override def getItemCount(series : Int) = m.rows * m.cols
      override def getSeriesKey(series: Int) = "1"
      override def getSeriesCount() = 1
    }
  }
  
  /** Returns an XYZ dataset co-indexed based on the given vectors */
  def Dataset(x : Vector, y : Vector, z : Vector) : XYZDataset = {
    assert(x.size == y.size)
    assert(y.size == z.size)
    
    new org.jfree.data.xy.AbstractXYZDataset {
      override def getX(series : Int, item : Int) : Number = {
        if (series == 0) x(item) else null
      }
      override def getY(series : Int, item : Int) : Number = {
        if (series == 0) y(item) else null
      }
      override def getZ(series : Int, item : Int) : Number = {
        if (series == 0) z(item) else null
      }
      override def getItemCount(series : Int) = x.size
      override def getSeriesKey(series: Int) = "1"
      override def getSeriesCount() = 1
    }
  }
  
  /** Returns an XYZW dataset co-indexed bysed on the given vectors */
  def Dataset(x : Vector, y : Vector, z : Vector, w : Vector) : XYZWDataset = {
    assert(x.size == y.size)
    assert(y.size == z.size)
    assert(z.size == w.size)
    
    new org.jfree.data.xy.AbstractXYZDataset with XYZWDataset {
      override def getX(series : Int, item : Int) : Number = {
        if (series == 0) x(item) else null
      }
      override def getY(series : Int, item : Int) : Number = {
        if (series == 0) y(item) else null
      }
      override def getZ(series : Int, item : Int) : Number = {
        if (series == 0) z(item) else null
      }
      override def getW(series : Int, item : Int) : Number = {
        if (series == 0) w(item) else null
      }
      override def getItemCount(series : Int) = x.size
      override def getSeriesKey(series: Int) = "1"
      override def getSeriesCount() = 1
    }
  }
  
  /** A dataset with two numeric values associated with each point */
  trait XYZWDataset extends XYZDataset {
    def getW(series : Int, item : Int) : Number
    def getWValue(series : Int, item : Int) : Double = {
      val w = getW(series, item)
      if (w == null) Double.NaN else w.doubleValue
    }
  }
  
  def Tooltips(labels : Seq[String]) = {
    new XYToolTipGenerator() {
      override def generateToolTip(dataset : XYDataset, series : Int, item : Int) : String = {
        labels(item)
      }
    }
  }
  
  /** Class that holds a collection of Figure instances */
  class Figures {
    private val figures = ArrayBuffer[Option[Figure]]();
    
    /** Returns the number of the given figure */
    def number(figure : Figure) : Int = figures.indexOf(Some(figure));
    
    /** Returns the current figure */
    var figure_ : Int = 0;
    def figure : Figure = figures(figure_).get;
    def figure_=(number : Int) : Unit = {
      while (figures.length <= number) {
        figures += None;
      }
      if (figures(number) == None) {
        figures(number) = Some(new Figure(this));
      }
      figure_ = number;
    }
    
    /** Returns the current figure's current plot */
    def plot : XYPlot = figure.plot;
    
    // Set the current figure to figure 0
    figure = 0;
  }
  
  /** A Figure holds a collection of XYPlot instances */
  class Figure(figures : Figures) {
    /** List of plots in the figure */
    private val plots = ArrayBuffer[XYPlot]();

    /** Clears the current plot */
    def clear() {
      plots.clear();
      plot = 0;
      rows = 1;
      cols = 1;
    }
    
    /** The Swing frame for this plot */
    lazy val frame : JFrame = {
      val f = new JFrame("Figure "+(figures.number(this)+1));
      f.setSize(600,400);
      f.setDefaultCloseOperation(WindowConstants.DISPOSE_ON_CLOSE);
      f.setLayout(new java.awt.GridLayout(cols,rows));
      f
    }
    
    /** How many rows of plots are in the figure */
    private var rows_ = 1;
    def rows = rows_;
    def rows_=(newrows : Int) : Unit = {
      rows_ = newrows;
      refresh();
    }
    
    /** How many cols of plots are in the figure */
    private var cols_ = 1 ;
    def cols = cols_;
    def cols_=(newcols : Int) : Unit = {
      cols_ = newcols;
      refresh();
    }
    
    def number(plot : XYPlot) : Int = plots.indexOf(plot);
    
    private var plot_ = 0;
    def plot : XYPlot = plots(plot_);
    def plot_=(number : Int) : Unit = {
      assert(number >= 0);
      while (plots.length <= number) {
        plots += null;
      }
      if (plots(number) == null) {
        plots(number) = new XYPlot(this);
      }
      plot_ = number;
    }
    
    /** Redraws the figure */
    def refresh() : Unit = {
      frame.getContentPane.removeAll;
      frame.getContentPane.setLayout(new java.awt.GridLayout(rows,cols));
      for (plot <- plots) {
        frame.getContentPane.add(if (plot == null) new JPanel() else plot.panel);
      }
      frame.repaint();
      frame.setVisible(true);
    }
    
    // create the initial plot (don't call clear lest we pop up a window)
    plot = 0;
    
    // export the plot
    def writeEPS(out : java.io.OutputStream, dpi : Int) {
      // default dpi is 72
      val scale = dpi / 72.0;
      val width  = (frame.getContentPane.getSize.width  * scale).toInt;
      val height = (frame.getContentPane.getSize.height * scale).toInt;

      // an attempt at getting the renderer to do high-res correctly. failed.
      /*
      for (plot <- plots) {
        import java.awt.RenderingHints._;
        val hints = new java.awt.RenderingHints(KEY_DITHERING, VALUE_DITHER_DISABLE);
        for (pair <- List((KEY_ANTIALIASING, VALUE_ANTIALIAS_OFF),
                          (KEY_STROKE_CONTROL, VALUE_STROKE_PURE),
                          (KEY_TEXT_ANTIALIASING, VALUE_TEXT_ANTIALIAS_OFF))) {
          hints.put(pair._1,pair._2);
        }
        plot.chart.setRenderingHints(hints);
      }
      */
      
      // create an eps document at the appropriate dpi
      import org.apache.xmlgraphics.java2d.ps.EPSDocumentGraphics2D;
      val g2d = new EPSDocumentGraphics2D(false);
      g2d.setGraphicContext(new org.apache.xmlgraphics.java2d.GraphicContext);
      g2d.setupDocument(out, width, height);
      g2d.scale(scale, scale);
      frame.getContentPane.paintAll(g2d);
      // plot.chart.draw(g2d, new java.awt.geom.Rectangle2D.Double(0,0,width,height));
      g2d.finish();
    }
    
    def writePNG(out : java.io.OutputStream, dpi : Int) {
      // default dpi is 72
      val scale = dpi / 72.0;
      val width  = (frame.getContentPane.getSize.width  * scale).toInt;
      val height = (frame.getContentPane.getSize.height * scale).toInt;
      
      import java.awt.image.BufferedImage;
      val image = new BufferedImage(width,height,BufferedImage.TYPE_INT_ARGB);
      val g2d = image.createGraphics();
      g2d.scale(scale, scale);
      frame.getContentPane.paintAll(g2d);
      g2d.dispose;
      
      javax.imageio.ImageIO.write(image, "png", out);
      
      //org.jfree.chart.ChartUtilities.writeChartAsPNG(
      //  out, plot.chart, frame.getSize.width, frame.getSize.height);
    }

    /** Contributed by Robby McKilliam */
    def writePDF(out : java.io.OutputStream) {
      import com.lowagie.text.Document;
      import com.lowagie.text.DocumentException;
      import com.lowagie.text.Paragraph;
      import com.lowagie.text.Rectangle;
      import com.lowagie.text.pdf.PdfContentByte;
      import com.lowagie.text.pdf.PdfImportedPage;
      import com.lowagie.text.pdf.PdfReader;
      import com.lowagie.text.pdf.PdfTemplate;
      import com.lowagie.text.pdf.PdfWriter;

      val width  = (frame.getContentPane.getSize.width).toInt;
      val height = (frame.getContentPane.getSize.height).toInt;

      // step 1: creation of a document-object
      val document = new Document();

      try {
        document.setPageSize(new Rectangle(width, height));

        // step 2: creation of the writer
        val writer = PdfWriter.getInstance(document, out);
        // step 3: we open the document
        document.open();

        val cb = writer.getDirectContent();

        val tp = cb.createTemplate(width, height);
        val g2d = tp.createGraphics(width, height);

        val plotwidth = width/cols;
        val plotheight = height/rows;
        var px = 0; var py = 0;
        for(plot <- plots) {
          if (plot != null) {
            plot.chart.draw(g2d, new java.awt.Rectangle(px*plotwidth, py*plotheight, plotwidth, plotheight));
          }
          px = (px +1)%cols;
          if(px == 0) py = (py + 1)%rows;
        }
        //frame.getContentPane.paintAll(g2d)
        g2d.dispose;

        cb.addTemplate(tp, 1, 0, 0, 1, 0, 0);
      }

      document.close();
    }    
  }
  
  object XYPlot {
    import java.awt.Color;
    import java.awt.Paint;
    import org.jfree.chart.ChartColor._;
    
    // color cycle ignoring bright colors
    val colors = Array[Paint](
       VERY_DARK_RED, VERY_DARK_BLUE, VERY_DARK_GREEN, VERY_DARK_YELLOW, VERY_DARK_MAGENTA, VERY_DARK_CYAN,
       Color.darkGray,
       DARK_RED, DARK_BLUE, DARK_GREEN, DARK_MAGENTA, DARK_CYAN
    );
  }
  
  /** A two dimensional XY plot */
  class XYPlot(figure : Figure) {
    import org.jfree.chart.plot.DefaultDrawingSupplier;
    
    val plot  = new org.jfree.chart.plot.XYPlot()
    val xaxis : NumberAxis = new NumberAxis(null)
    val yaxis : NumberAxis = new NumberAxis(null)

    /** Adds to the current plot if true, else replaces */
    var hold : Boolean = false
    
    Array(xaxis,yaxis) foreach (axis => axis.setAutoRangeIncludesZero(false))
    plot.setDomainAxis(xaxis)
    plot.setRangeAxis(yaxis)
    
    plot.setDrawingSupplier(new DefaultDrawingSupplier(
      XYPlot.colors,
      DefaultDrawingSupplier.DEFAULT_FILL_PAINT_SEQUENCE,
      DefaultDrawingSupplier.DEFAULT_OUTLINE_PAINT_SEQUENCE,
      DefaultDrawingSupplier.DEFAULT_STROKE_SEQUENCE,
      DefaultDrawingSupplier.DEFAULT_OUTLINE_STROKE_SEQUENCE,
      DefaultDrawingSupplier.DEFAULT_SHAPE_SEQUENCE));
    
    /** The plot title */
    // private var title_ : String = ""
    def title_=(str : String) : Unit = {
      chart.setTitle(str);
      //title_ = str
      //refresh()
    }
    def title : String = chart.getTitle.getText;

    /** If we show a legend */
    private var legend_ : Boolean = false
    def legend_=(show : Boolean) : Unit = {
      if (show != legend_) {
        chart.removeLegend();
        if (show) {
          import org.jfree.chart.title._
          import org.jfree.ui._
          import org.jfree.chart.block._
          import java.awt.Color;
          val legend = new LegendTitle(this.plot);
          legend.setMargin(new RectangleInsets(1.0, 1.0, 1.0, 1.0));
          legend.setFrame(new LineBorder());
          legend.setBackgroundPaint(Color.white);
          legend.setPosition(RectangleEdge.BOTTOM);
          chart.addSubtitle(legend);
        }
      }
      legend_ = show
      refresh()
    }
    def legend : Boolean = legend_
    
    /** The current series */
    private var series_ : Int = -1
    def series = series_
    
    /** Returns the next series number as per the current hold policy */
    def nextSeries : Int = {
      if (hold) {
        series_ += 1
      } else {
        series_ = 0
        for (i <- 0 until plot.getDatasetCount()) {
          plot.setDataset(i,null);
        }
      }
      return series_
    }

    def color(series : Int) : java.awt.Paint = {
      XYPlot.colors(series % XYPlot.colors.length);
    } 
    
    /** The JFreeChart for this plot */
    lazy val chart =
      new JFreeChart(null, JFreeChart.DEFAULT_TITLE_FONT, plot, false);
    
    /** The ChartPanel for this plot */
    lazy val panel = new ChartPanel(chart);
    
    /** Shows the given chart */
    def refresh() = figure.refresh()
  }

  /**
   * Color graident code from http://www.mbeckler.org/heatMap/heatMap.html
   */
  object Gradients {
    import java.awt.Color
  
    /** Produces a gradient using the University of Minnesota's school colors, from maroon (low) to gold (high) */
    lazy val GRADIENT_MAROON_TO_GOLD = createGradient(new Color(0xA0, 0x00, 0x00), new Color(0xFF, 0xFF, 0x00), 256);

    /** Produces a gradient from blue (low) to red (high) */
    lazy val GRADIENT_BLUE_TO_RED = createGradient(Color.BLUE, Color.RED, 500);

    /** Produces a gradient from black (low) to white (high) */
    lazy val GRADIENT_BLACK_TO_WHITE = createGradient(Color.BLACK, Color.WHITE, 500);

    /** Produces a gradient from red (low) to green (high) */
    lazy val GRADIENT_RED_TO_GREEN = createGradient(Color.RED, Color.GREEN, 500);

    /** Produces a gradient through green, yellow, orange, red */
    lazy val GRADIENT_GREEN_YELLOW_ORANGE_RED = createMultiGradient(
      Array(Color.green, Color.yellow, Color.orange, Color.red), 500);
    
    /** Produces a gradient through the rainbow: violet, blue, green, yellow, orange, red */
    lazy val GRADIENT_RAINBOW = createMultiGradient(
      Array(new Color(181, 32, 255), Color.blue, Color.green, Color.yellow, Color.orange, Color.red), 500);

    /** Produces a gradient for hot things (black, red, orange, yellow, white) */
    lazy val GRADIENT_HOT = createMultiGradient(
      Array(Color.black, new Color(87, 0, 0), Color.red, Color.orange, Color.yellow, Color.white), 500);
    
    /** Produces a different gradient for hot things (black, brown, orange, white) */
    lazy val GRADIENT_HEAT = createMultiGradient(
      Array(Color.black, new Color(105, 0, 0), new Color(192, 23, 0), new Color(255, 150, 38), Color.white), 500);
  
    /** Produces a gradient through red, orange, yellow */
    lazy val GRADIENT_ROY = createMultiGradient(
      Array(Color.red, Color.orange, Color.yellow), 500);
  
    /**
     * Creates an array of Color objects for use as a gradient, using a linear
     * interpolation between the two specified colors.
     * 
     * From http://www.mbeckler.org/heatMap/heatMap.html
     * 
     * @param one Color used for the bottom of the gradient
     * @param two Color used for the top of the gradient
     * @param numSteps The number of steps in the gradient. 250 is a good number.
     */
    def createGradient(one : Color, two : Color, numSteps : Int) : Array[Color] = {
      val r1 = one.getRed();
      val g1 = one.getGreen();
      val b1 = one.getBlue();
    
      val r2 = two.getRed();
      val g2 = two.getGreen();
      val b2 = two.getBlue();

      val gradient = new Array[Color](numSteps);
      var iNorm : Double = 0;
      for (i <- 0 until numSteps) {
        iNorm = i / numSteps.toDouble; //a normalized [0:1] variable
        val newR = (r1 + iNorm * (r2 - r1)).toInt;
        val newG = (g1 + iNorm * (g2 - g1)).toInt;
        val newB = (b1 + iNorm * (b2 - b1)).toInt;
        gradient(i) = new Color(newR, newG, newB);
      }

      return gradient;
    }
  
    /**
     * Creates an array of Color objects for use as a gradient, using an array
     * of Color objects. It uses a linear interpolation between each pair of
     * points.
     * 
     * From http://www.mbeckler.org/heatMap/heatMap.html
     * 
     * @param colors An array of Color objects used for the gradient. The
     *   Color at index 0 will be the lowest color.
     * 
     * @param numSteps The number of steps in the gradient. 250 is a good number.
     */
    def createMultiGradient(colors : Array[Color], numSteps : Int) : Array[Color] = {
      //we assume a linear gradient, with equal spacing between colors
      //The final gradient will be made up of n 'sections', where n = colors.length - 1
      val numSections = colors.length - 1;
      var gradientIndex = 0; //points to the next open spot in the final gradient
      val gradient = new Array[Color](numSteps)

      if (numSections <= 0) {
          throw new IllegalArgumentException("You must pass in at least 2 colors in the array!");
      }

      for (section <- 0 until numSections) {
        //we divide the gradient into (n - 1) sections, and do a regular gradient for each
        val temp = createGradient(colors(section), colors(section+1), numSteps / numSections);
        for (i <- 0 until temp.length) {
          //copy the sub-gradient into the overall gradient
          gradient(gradientIndex) = temp(i);
          gradientIndex += 1
        }
      }

      if (gradientIndex < numSteps) {
        //The rounding didn't work out in our favor, and there is at least
        // one unfilled slot in the gradient[] array.
        //We can just copy the final color there
        while (gradientIndex < numSteps) {
          gradient(gradientIndex) = colors(colors.length - 1);
          gradientIndex += 1
        }
      }

      return gradient;
    }
  }
}

/**
 * An object with access to the Plotting trait members.
 * 
 * @author dramage
 */
object Plotting extends Plotting { }<|MERGE_RESOLUTION|>--- conflicted
+++ resolved
@@ -170,31 +170,17 @@
   }
   
   /** Plots the given y versus 1 to y.size as x with line drawn */
-<<<<<<< HEAD
-  def plot(y : Vector)(implicit xyplot : Plotting.XYPlot) : Unit = {
+  def plot(y : Vector)(implicit xyplot : PlottingSupport.XYPlot) : Unit = {
     plot(new DenseVector(Array.tabulate(y.size)(i => i+1.0)), y)(xyplot,manifestOf[Int]);
   }
   
   /** Plots the given y versus the given x with line drawn */
-  def plot[I](x : PartialMap[I,Double], y : PartialMap[I,Double])(implicit xyplot : Plotting.XYPlot, man: ClassManifest[I]) : Unit = {
+  def plot[I](x : PartialMap[I,Double], y : PartialMap[I,Double])(implicit xyplot : PlottingSupport.XYPlot, man: ClassManifest[I]) : Unit = {
     plot(x,y,'-')(xyplot,man);
   }
   
   /** Plots the given y versus the given x with the given style */
-  def plot[I](x : PartialMap[I,Double], y : PartialMap[I,Double], style : Char)(implicit xyplot : Plotting.XYPlot, man: ClassManifest[I]) : Unit = {
-=======
-  def plot(y : Vector)(implicit xyplot : XYPlot) : Unit = {
-    plot(new DenseVector(Array.fromFunction(i => i+1.0)(y.size)), y)(xyplot);
-  }
-  
-  /** Plots the given y versus the given x with line drawn */
-  def plot[I](x : PartialMap[I,Double], y : PartialMap[I,Double])(implicit xyplot : XYPlot) : Unit = {
-    plot(x,y,'-')(xyplot);
-  }
-  
-  /** Plots the given y versus the given x with the given style */
-  def plot[I](x : PartialMap[I,Double], y : PartialMap[I,Double], style : Char)(implicit xyplot : XYPlot) : Unit = {
->>>>>>> 0afac521
+  def plot[I](x : PartialMap[I,Double], y : PartialMap[I,Double], style : Char)(implicit xyplot : PlottingSupport.XYPlot, man: ClassManifest[I]) : Unit = {
     lazy val shapeDot = new java.awt.geom.Ellipse2D.Double(0,0,2,2);
     lazy val shapePlus = {
       val shape = new java.awt.geom.GeneralPath();
@@ -320,13 +306,8 @@
   }
   
   /** An XY stacked area chart with default names. */
-<<<<<<< HEAD
-  def stacked(x : Vector, y : Seq[Vector])(implicit xyplot : Plotting.XYPlot) {
+  def stacked(x : Vector, y : Seq[Vector])(implicit xyplot : PlottingSupport.XYPlot) {
     stacked(x, y, y.iterator.zipWithIndex.map(_._2.toString).toSeq)(xyplot);
-=======
-  def stacked(x : Vector, y : Seq[Vector])(implicit xyplot : XYPlot) {
-    stacked(x, y, y.elements.zipWithIndex.map(_._2.toString).collect)(xyplot);
->>>>>>> 0afac521
   }
   
   /**
