--- conflicted
+++ resolved
@@ -20,12 +20,7 @@
 package scalala;
 package library;
 
-<<<<<<< HEAD
-import tensor.{Tensor,Vector,Matrix};
-import tensor.dense.{DenseVector,DenseMatrix};
-=======
 import random.MersenneTwisterFast;
->>>>>>> 88101cf8
 
 /**
  * <p>Random number generation.  This class uses the MersenneTwisterFast
