/*
 * Distributed as part of Scalala, a linear algebra library.
 *
 * Copyright (C) 2008- Daniel Ramage
 *
 * This library is free software; you can redistribute it and/or
 * modify it under the terms of the GNU Lesser General Public
 * License as published by the Free Software Foundation; either
 * version 2.1 of the License, or (at your option) any later version.

 * This library is distributed in the hope that it will be useful,
 * but WITHOUT ANY WARRANTY; without even the implied warranty of
 * MERCHANTABILITY or FITNESS FOR A PARTICULAR PURPOSE.  See the GNU
 * Lesser General Public License for more details.

 * You should have received a copy of the GNU Lesser General Public
 * License along with this library; if not, write to the Free Software
 * Foundation, Inc., 51 Franklin Street, Fifth Floor, Boston, MA 02110 USA
 */
package scalala;
package library;

<<<<<<< HEAD
import tensor.dense.DenseVector;
=======
import scalala.generic._;
import scalala.generic.math._;

import scalala.tensor.mutable.Tensor;
>>>>>>> 88101cf8

/**
 * Library of scalala basic mathematical functions.
 *
 * @author dramage
 */
trait Library {

  //
  // Aliases to scala math package.
  //
<<<<<<< HEAD
  
  /** Log a value. */
  final def log(v : Double) : Double = math.log(v);
  
  /** Exponentiate a value. */
  final def exp(v : Double) : Double = math.exp(v);
=======
>>>>>>> 88101cf8

  /** Alias for math.log. */
  final def log(v : Double) : Double = scala.math.log(v);

  /** Alias for math.exp. */
  final def exp(v : Double) : Double = scala.math.exp(v);

  /** Alias for math.pow. */
  final def pow(base : Double, exponent : Double) : Double =
<<<<<<< HEAD
    math.pow(base, exponent);
=======
    scala.math.pow(base, exponent);
>>>>>>> 88101cf8

  /** Alias for x.isNaN. */
  final def isnan(x : Double) = x.isNaN;

  /** Alias for math.sqrt. */
<<<<<<< HEAD
  final def sqrt(x : Double) = math.sqrt(x);
  
=======
  final def sqrt(x : Double) = scala.math.sqrt(x);

>>>>>>> 88101cf8
  /** Alias for Double.NaN */
  final val NaN = Double.NaN;

  /** Alias for Double.NaN */
  final val nan = NaN;

  /** Alias for Double.PositiveInfinity */
  final val Inf = Double.PositiveInfinity;

  /** Alias for Double.PositiveInfinity */
  final val inf = Inf;

  //
  // Collection level operations
  //

  /** Take the exp of the given value. */
  def exp[V,That](value : V)(implicit exp : CanExp[V,That]) : That =
    exp(value);

  /** Take the log of the given value. */
  def log[V,That](value : V)(implicit log : CanLog[V,That]) : That =
    log(value);

  /** Take the n-norm of the given values. */
  def mean[V,That](value : V)(implicit mean : CanMean[V,That]) : That =
    mean(value);

  /** Take the n-norm of the given value. */
  def norm[V](value : V, n : Double)(implicit norm : CanNorm[V]) : Double =
    norm(value, n);

  /** Take the sqrt of the given value. */
  def sqrt[V,That](value : V)(implicit sqrt : CanSqrt[V,That]) : That =
    sqrt(value);

  //
  // Constructors
  //

  /** Counts the given items. */
  def count[X](items : TraversableOnce[X]) : Tensor[X,Int] = {
    val m = scalala.tensor.mutable.Tensor1Col[X,Int]();
    for (item <- items) {
      m(item) += 1;
    }
    m;
  }
}

object Library extends Library;<|MERGE_RESOLUTION|>--- conflicted
+++ resolved
@@ -20,14 +20,10 @@
 package scalala;
 package library;
 
-<<<<<<< HEAD
-import tensor.dense.DenseVector;
-=======
 import scalala.generic._;
 import scalala.generic.math._;
 
 import scalala.tensor.mutable.Tensor;
->>>>>>> 88101cf8
 
 /**
  * Library of scalala basic mathematical functions.
@@ -39,15 +35,6 @@
   //
   // Aliases to scala math package.
   //
-<<<<<<< HEAD
-  
-  /** Log a value. */
-  final def log(v : Double) : Double = math.log(v);
-  
-  /** Exponentiate a value. */
-  final def exp(v : Double) : Double = math.exp(v);
-=======
->>>>>>> 88101cf8
 
   /** Alias for math.log. */
   final def log(v : Double) : Double = scala.math.log(v);
@@ -57,23 +44,14 @@
 
   /** Alias for math.pow. */
   final def pow(base : Double, exponent : Double) : Double =
-<<<<<<< HEAD
-    math.pow(base, exponent);
-=======
     scala.math.pow(base, exponent);
->>>>>>> 88101cf8
 
   /** Alias for x.isNaN. */
   final def isnan(x : Double) = x.isNaN;
 
   /** Alias for math.sqrt. */
-<<<<<<< HEAD
-  final def sqrt(x : Double) = math.sqrt(x);
-  
-=======
   final def sqrt(x : Double) = scala.math.sqrt(x);
 
->>>>>>> 88101cf8
   /** Alias for Double.NaN */
   final val NaN = Double.NaN;
 
