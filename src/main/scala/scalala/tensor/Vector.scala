--- conflicted
+++ resolved
@@ -20,13 +20,7 @@
 package scalala;
 package tensor;
 
-<<<<<<< HEAD
-import collection.IntSpanSet;
-import operators.TensorShapes._;
-import tensor.operators.TensorSelfOp;
-=======
 import domain.IndexDomain;
->>>>>>> 88101cf8
 
 /**
  * Vectors are Tensor1's on the non-negative integers.
