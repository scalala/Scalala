/*
 * Distributed as part of Scalala, a linear algebra library.
 * 
 * Copyright (C) 2008- Daniel Ramage
 * 
 * This library is free software; you can redistribute it and/or
 * modify it under the terms of the GNU Lesser General Public
 * License as published by the Free Software Foundation; either
 * version 2.1 of the License, or (at your option) any later version.

 * This library is distributed in the hope that it will be useful,
 * but WITHOUT ANY WARRANTY; without even the implied warranty of
 * MERCHANTABILITY or FITNESS FOR A PARTICULAR PURPOSE.  See the GNU
 * Lesser General Public License for more details.

 * You should have received a copy of the GNU Lesser General Public
 * License along with this library; if not, write to the Free Software
 * Foundation, Inc., 51 Franklin Street, Fifth Floor, Boston, MA 02110 USA 
 */
package scalala.tensor.dense;

import scalala.collection.{PartialMap, MergeableSet, IntSpanSet, DomainException};

import scalala.tensor.Vector;
import scalala.tensor.sparse._;
import scalala.tensor.operators._;

import scalala.tensor._;
import scalala.tensor.operators.TensorShapes._;
import scalala.tensor.Tensor.CreateException;

/**
 * A vector backed by a dense array of doubles.
 * 
 * @author dramage
 */
class DenseVector(data : Array[Double]) extends
  DoubleArrayData(data) with Vector with DenseTensor[Int]
  with TensorSelfOp[Int,DenseVector,Shape1Col] {
  
  /** Constructor for a vector of zeros of the given size. */
  def this(size : Int) = this(new Array[Double](size));
  
  override def size = data.size;
  
  override def apply(i : Int) = data(i);
  override def update(i : Int, value : Double) = data(i) = value;

 /** 
  * Creates a tensor "like" this one, but with zeros everywhere.
  */
  def like = new DenseVector(size);

  override def copy = {
    val arr = new Array[Double](size);
    System.arraycopy(data,0,arr,0,size);
    new DenseVector(arr);
  }
  
  override def dot(other : Tensor1[Int]) : Double = other match {
    case singleton : SingletonBinaryVector => this.apply(singleton.singleIndex)
    case dense  : DenseVector  => dot(dense);
    case binary : SparseBinaryVector => binary.dot(this);
    case sparse : SparseVector => sparse.dot(this);
    case hash   : SparseHashVector => hash.dot(this);
    case _ => super.dot(other);
  }
  
  def dot(that : DenseVector) = {
    if (this.size != that.size) throw new DomainException();
    var i = 0;
    var sum = 0.0;
    while (i < data.length) {
      sum += this.data(i) * that.data(i);
      i += 1;
    }
    sum;
  }
  
  override def toString() = new DenseMatrix(size, 1, data).toString();
}

object DenseVector {
  /**
   * Static constructor that creates a dense vector of the given size
   * initialized by elements from the given values list (looping if
   * necessary).
   */
  def apply(size : Int)(values : Double*) =
<<<<<<< HEAD
    new DenseVector(Array.tabulate(size)(i => values(i % values.length)));
=======
    new DenseVector(Array.fromFunction(i => values(i % values.length))(size));
  
  def apply(map : PartialMap[Int,Double]) =
    new DenseVector(Array.fromFunction(i => map(i))(map.domain.size));
>>>>>>> 0afac521
}<|MERGE_RESOLUTION|>--- conflicted
+++ resolved
@@ -87,12 +87,8 @@
    * necessary).
    */
   def apply(size : Int)(values : Double*) =
-<<<<<<< HEAD
     new DenseVector(Array.tabulate(size)(i => values(i % values.length)));
-=======
-    new DenseVector(Array.fromFunction(i => values(i % values.length))(size));
   
   def apply(map : PartialMap[Int,Double]) =
-    new DenseVector(Array.fromFunction(i => map(i))(map.domain.size));
->>>>>>> 0afac521
+    new DenseVector(Array.tabulate(map.size)(i => map(i)));
 }