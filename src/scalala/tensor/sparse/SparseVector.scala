--- conflicted
+++ resolved
@@ -19,13 +19,8 @@
  */
 package scalala.tensor.sparse
 
-<<<<<<< HEAD
 import scalala.tensor.{Tensor1,Vector};
-import scalala.collection.{MergeableSet,IntSpanSet,DomainException};
-=======
-import scalala.tensor.Vector;
 import scalala.collection.{PartialMap,MergeableSet,IntSpanSet,DomainException};
->>>>>>> 0afac521
 
 import scalala.tensor.Tensor.CreateException;
 import scalala.tensor.dense.DenseVector;
@@ -526,8 +521,6 @@
     sv;
   }
   
-<<<<<<< HEAD
-=======
   def apply(map : PartialMap[Int,Double]) = {
     val sv = new SparseVector(map.domain.size, map.activeDomain.size);
     sv.default = map.default;
@@ -536,11 +529,4 @@
     }
     sv;
   }
-  
-  /** Creates a general sparse tensor for the requested domain. */
-  def create[J](domain : MergeableSet[J]) : Tensor[J] = domain match {
-    case IntSpanSet(0,len) => new SparseVector(len);
-    case _ => throw new CreateException("Cannot create sparse with domain "+domain);
-  }
->>>>>>> 0afac521
 }