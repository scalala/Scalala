--- conflicted
+++ resolved
@@ -33,31 +33,12 @@
  *
  * @author dramage
  */
-<<<<<<< HEAD
 @serializable
 @SerialVersionUID(1)
-final class SparseVector(domainSize : Int, initialNonzeros : Int) extends Vector
-  with TensorSelfOp[Int,SparseVector,Shape1Col] {
-  if (domainSize < 0)
-    throw new IllegalArgumentException("Invalid domain size: "+domainSize);
-  
-  /** Data array will be reassigned as the sparse vector grows. */
-  final var data : Array[Double] = new Array[Double](initialNonzeros);
-  
-  /** Index will be reassigned as the sparse vector grows. */
-  final var index : Array[Int] = new Array[Int](initialNonzeros);
-  
-  /** How many iterator of data,index are used. */
-  final var used : Int = 0;
-  
-  /** The previous offset found by apply or update. */
-  @volatile var lastOffset = -1;
-=======
 trait SparseVector[@specialized(Int,Long,Float,Double) B]
 extends SparseArrayTensor[Int,B] with SparseArrayTensorLike[Int,B,IndexDomain,SparseVector[B]]
 with mutable.Vector[B] with mutable.VectorLike[B,SparseVector[B]] {
   override def size = data.length;
->>>>>>> d96a76e9
 
   override val domain = IndexDomain(data.length);
 
