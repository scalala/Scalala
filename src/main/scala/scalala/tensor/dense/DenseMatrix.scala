--- conflicted
+++ resolved
@@ -21,17 +21,10 @@
 package tensor;
 package dense;
 
-<<<<<<< HEAD
-import collection.{MergeableSet, ProductSet, IntSpanSet};
-import Tensor.CreateException;
-import operators._;
-import TensorShapes._;
-=======
 import generic.collection._;
 
 import domain.TableDomain;
 import scalar.Scalar;
->>>>>>> 88101cf8
 
 /**
  * A DenseMatrix is backed by an array of doubles, with each column
@@ -92,25 +85,6 @@
       data(i) = f(rowIndex(i),colIndex(i),data(i));
       i += 1;
     }
-<<<<<<< HEAD
-    
-    val (prefix,format) = {
-      if (data.iterator.forall(x => x.isNaN || x.isInfinite || x == x.floor)) {
-        // special case for ints
-        ("", formatInt _);
-      } else {
-        val maxlog = scalala.Scalala.max(for (value <- data; if !value.isInfinite && !value.isNaN) yield math.log(value));
-        val exponent = ((maxlog / math.log(10)) + 1e-3).toInt;
-        if (math.abs(exponent) >= 3) {
-          // special case for very large or small numbers
-          val scale = math.pow(10,exponent);
-          ("  1.0e"+(if (exponent >= 0) "+" else "") + exponent+" * \n\n",
-           ((x:Double) => formatDouble(x / scale)));
-        } else {
-          // general case
-          ("", formatDouble _);
-        }
-=======
   }
 }
 
@@ -128,21 +102,9 @@
       while (i < data.length) {
         data(i) = fn(from.data(i));
         i += 1;
->>>>>>> 88101cf8
       }
       new DenseMatrix[R](from.numRows, from.numCols, data);
     }
-<<<<<<< HEAD
-    
-    def colWidth(col : Int) : Int =
-      math.max(4,(0 until rows).map((row:Int) => format(this(row,col)).length).reduceLeft(math.max));
-    
-    val columnWidths = (0 until nCols).map(colWidth).toArray;
-    
-    val builder = for (row <- 0 until rows; col <- 0 until cols) yield {
-      val element = format(this(row,col));
-      "  " + (" " * (columnWidths(col)-element.length)) + element + (if (col == cols-1) "\n" else "");
-=======
 
     override def mapNonZero(from : DenseMatrix[B], fn : (B=>R)) =
       map(from, fn);
@@ -158,7 +120,6 @@
         i += 1;
       }
       new DenseMatrix(from.numRows, from.numCols, data);
->>>>>>> 88101cf8
     }
     
     override def mapNonZero(from : DenseMatrix[B], fn : (((Int,Int),B)=>R)) =
