--- conflicted
+++ resolved
@@ -19,14 +19,6 @@
  */
 package scalala;
 package tensor;
-<<<<<<< HEAD
-
-import collection.{DomainException, PartialMap, MutablePartialMap}
-import collection.{MergeableSet, IntSpanSet, ProductSet};
-
-import tensor.operators._;
-import TensorShapes._;
-=======
 
 import scalar.Scalar;
 
@@ -35,7 +27,6 @@
 import generic.collection._;
 
 import mutable.TensorBuilder;
->>>>>>> 88101cf8
 
 /**
  * A Tensor is a map from keys A (with a domain) to numeric scalar values B.
@@ -301,15 +292,6 @@
     foreachValue(v => { if (scalar.>(v,max)) max = v; });
     return max;
   }
-<<<<<<< HEAD
-  
-  /** Raises each element to the the given power. */
-  def :^= (s : Double) = {
-    // Defaults shoud always come before the "real" assignments.
-    //(Think about sparsevectors with different defaults)
-    this.default = math.pow(this.default, s);
-    this(activeDomain) = ((x:Double) => math.pow(x,s));
-=======
 
   /** Returns the min of the values in this map. */
   def min : B = {
@@ -319,7 +301,6 @@
     var min = valuesIterator.next;
     foreachValue(v => { if (scalar.<(v,min)) min = v; })
     return min;
->>>>>>> 88101cf8
   }
 
   /** Returns the sum of the values in this map. */
@@ -431,20 +412,10 @@
       new TensorSlice.FromKeyMap[A1, A2, B, Tensor[A1,B]](from, keymap);
   }
 
-<<<<<<< HEAD
-  /** Raises each value in this map by the corresponding value in the other map. */
-  def :^= (t : PartialMap[I,Double]) {
-    ensure(t);
-    // Defaults shoud always come before the "real" assignments.
-    //(Think about sparsevectors with different defaults)
-    this.default = math.pow(this.default, t.default);
-    this(this.activeDomain ++ t.activeDomain) = ((i : I, x : Double) => math.pow(x,t(i)));
-=======
   implicit def canSliceVector[A, B:Scalar] =
   new CanSliceVector[Tensor[A,B], A, Vector[B]] {
     override def apply(from : Tensor[A,B], keys : Seq[A]) =
       new VectorSlice.FromKeySeq[A,B,Tensor[A,B]](from, keys);
->>>>>>> 88101cf8
   }
 }
 
@@ -560,79 +531,10 @@
     }
   }
 
-<<<<<<< HEAD
-  /** Make Scala happy about inheritance */
-  final def :/= [V<:Tensor[I]]  (op : V with TensorOp[V,_]) { this.:/=(op:PartialMap[I,Double]); }
-
-  /** Raises each element in this map to the power (in the corresponding value) in the value returned by the given operation. */
-  def :^= [V<:Tensor[I],S<:PublicShape] (op : TensorOp[V,S]) : Unit =
-    this :^= op.value.asInstanceOf[PartialMap[I,Double]];
-  
-  /** Make Scala happy about inheritance */
-  final def :^= [V<:Tensor[I]]  (op : V with TensorOp[V,_]) { this.:^=(op:PartialMap[I,Double]); }
-
-  /** Approximate equality at a given tolerance level. */
-  def =~= (tolerance : Double)(that : Tensor[I]) : Boolean = {
-    (this eq that) ||
-    (
-     (that canEqual this) &&
-     (this.domain == that.domain) &&
-     { val joint = (this join that)((a,b) => math.abs(a - b) < tolerance);
-       ((joint.default == true || joint.activeDomain.size == joint.domain.size)
-       && !joint.activeValues.contains(false));
-     }
-    );
-  }
-
-  /** Approximate equality using the default Tensor.TOLERANCE value. */
-  def =~= (that : Tensor[I]) : Boolean =
-    this.=~=(Tensor.TOLERANCE)(that);
-  
-  /** Returns !(this.=~=(tolerance)(that)) */
-  def !~= (tolerance : Double)(that : Tensor[I]) : Boolean =
-    ! this.=~=(tolerance)(that);
-  
-  /** Returns !(this.=~=(that)) */
-  def !~= (that : Tensor[I]) : Boolean =
-    ! this.=~=(that);
-}
-
-object Tensor {
-  class CreateException(msg : String) extends RuntimeException(msg);
-  
-  val TOLERANCE = 1e-8;
-}
-
-/** A one-axis tensor is defined on single iterator from a domain. */
-trait Tensor1[I] extends Tensor[I] with TensorSelfOp[I,Tensor1[I],Shape1Col] {
-  /** Returns the k-norm of this tensor.  Calls scalala.Scalala.norm(this). */
-  def norm(k : Double) =
-    scalala.Scalala.norm(this, k);
-
-  /** Returns the inner product of this tensor with another. */
-  def dot(that : Tensor1[I]) : Double = {
-    ensure(that);
-
-    // TODO simplify when https://lampsvn.epfl.ch/trac/scala/ticket/3434 is solved.
-    val thatDefault = (that: PartialMap[_, _]).default
-    if (this.default == 0.0 || thatDefault == 0.0) {
-      var sum = 0.0;
-      for (k <- this.activeDomain ++ that.activeDomain) {
-        sum += (this(k) * that(k));
-      }
-      sum;
-    } else {
-      var sum = 0.0;
-      for (value <- this.join(that)(_ * _).valuesIterator) {
-        sum += value;
-      }
-      sum;
-=======
   implicit def canModScalar[K,V,O,RV,That](implicit op : CanMod[V,O,RV], bf : CanMapValues[Bound[K,V],V,RV,That], so : Scalar[O])
   : CanMod[Bound[K,V],O,That] = new CanMod[Bound[K,V],O,That] {
     override def apply(a : Bound[K,V], b : O) = {
       a.asInstanceOf[TensorLike[K,V,_,Bound[K,V]]].mapValues(v => op(v, b))(bf);
->>>>>>> 88101cf8
     }
   }
 
@@ -641,11 +543,6 @@
   // Tensor-Tensor
   //
 
-<<<<<<< HEAD
-object Tensor1 {
-  import tensor.operators._;
-}
-=======
   implicit def canAddBound[K,V,O,RV,That](implicit op : CanAdd[V,O,RV], bf : CanJoinValues[Bound[K,V],Bound[K,O],V,O,RV,That], so : Scalar[O])
   : CanAdd[Bound[K,V],Bound[K,O],That] = new CanAdd[Bound[K,V],Bound[K,O],That] {
     override def apply(a : Bound[K,V], b : Bound[K,O]) = {
@@ -655,7 +552,6 @@
       (a joinEitherNonZero b)(op)(bfLike);
     }
   }
->>>>>>> 88101cf8
 
   implicit def canSubBound[K,V,O,RV,That](implicit op : CanSub[V,O,RV], bf : CanJoinValues[Bound[K,V],Bound[K,O],V,O,RV,That], so : Scalar[O])
   : CanSub[Bound[K,V],Bound[K,O],That] = new CanSub[Bound[K,V],Bound[K,O],That] {
