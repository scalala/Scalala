--- conflicted
+++ resolved
@@ -164,26 +164,6 @@
     true;
   }
 
-  /**
-   * Returns a traversable over the non-zero elements of the domain (and possibly
-   * some that have zeros)
-   */
-  def nonZero:Traversable[(A,B)] = new Traversable[(A,B)] {
-    def foreach[U](f: ((A,B)) => U): Unit = {
-      foreachNonZero((a,b)=>f(a->b));
-    }
-  }
-
-  /**
-   * Returns a traversable over the non-zero values of the domain (and possibly
-   * some that have zeros)
-   */
-  def nonZeroValues:Traversable[B] = new Traversable[B] {
-    def foreach[U](f: (B) => U): Unit = {
-      foreachNonZeroValue(f);
-    }
-  }
-
   /** Returns true if and only if the given predicate is true for all elements. */
   def forall(fn : (K,V) => Boolean) : Boolean = {
     foreachPair((k,v) => if (!fn(k,v)) return false);
@@ -569,28 +549,19 @@
     override def joinEitherNonZero(a : This, b : Tensor[K,V2], fn : (V1,V2)=>RV) = {
       a.checkDomain(b.domain);
       val builder = bf(a, (a.domain union b.domain).asInstanceOf[D]);
-<<<<<<< HEAD
-      a.foreachNonZero{(k,aV) => builder(k) = fn(aV,b(k))};
-      b.foreachNonZero{(k,bV) => builder(k) = fn(a(k),bV)};
-=======
       a.foreachNonZeroPair((k,aV) => builder(k) = fn(aV,b(k)));
       b.foreachNonZeroPair((k,bV) => builder(k) = fn(a(k),bV));
->>>>>>> 328229c6
       builder.result;
     }
 
     override def joinBothNonZero(a : This, b : Tensor[K,V2], fn : (V1,V2)=>RV) = {
       a.checkDomain(b.domain);
       val builder = bf(a, (a.domain union b.domain).asInstanceOf[D]);
-<<<<<<< HEAD
-      a.foreachNonZero{(k,aV) =>
+      a.foreachNonZeroPair { (k,aV) =>
         val bV = b(k);
         if(bV != 0.0)
           builder(k) = fn(aV,bV)
       };
-=======
-      a.foreachNonZeroPair((k,aV) => builder(k) = fn(aV,b(k)));
->>>>>>> 328229c6
       builder.result;
     }
   }
