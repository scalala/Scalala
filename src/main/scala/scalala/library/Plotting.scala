/*
 * Distributed as part of Scalala, a linear algebra library.
 *
 * Copyright (C) 2008- Daniel Ramage
 *
 * This library is free software; you can redistribute it and/or
 * modify it under the terms of the GNU Lesser General Public
 * License as published by the Free Software Foundation; either
 * version 2.1 of the License, or (at your option) any later version.

 * This library is distributed in the hope that it will be useful,
 * but WITHOUT ANY WARRANTY; without even the implied warranty of
 * MERCHANTABILITY or FITNESS FOR A PARTICULAR PURPOSE.  See the GNU
 * Lesser General Public License for more details.

 * You should have received a copy of the GNU Lesser General Public
 * License along with this library; if not, write to the Free Software
 * Foundation, Inc., 51 Franklin Street, Fifth Floor, Boston, MA 02110 USA
 */
package scalala;
package library;

import generic.collection.{CanViewAsTensor1,CanViewAsTensor2};

<<<<<<< HEAD
import collection.PartialMap;
import tensor.{Tensor,Vector,Matrix};
import tensor.dense.{DenseVector,DenseMatrix};
=======
import plotting._;
>>>>>>> 88101cf8

/**
 * Matlab-like plotting routines.
 *
 * @author dramage
 */
trait Plotting {
  import plotting._;

  /** Returns the default figure set. */
  def figures = Figures.global;

  /** Selects and returns the requested figure by index (0-based). */
  def figure(select:Int = 0)(implicit figures : Figures = figures) : Figure = {
    if (select > 0) {
      figures.figure = select;
      figures.figure.refresh;
    }
    return figures.figure
  }

  /** Returns the current figure. */
  def figure : Figure =
    figure();

  /** Clears the current figure */
  def clf()(implicit figure : Figure = figures.figure) = {
    figure.clear;
  }
<<<<<<< HEAD
  
  /** Saves the current figure at the requested dpi to the given filename. */
  def saveas(filename : String, dpi : Int = 72)(implicit figure : Figure) : Unit = {
=======

  /** Returns the current plot in the current figure. */
  def plot : XYPlot =
    figure.plot;

  /** Selects the given subplot.  Note that select is 1-based for compatibility with matlab. */
  def subplot(rows:Int,cols:Int,select:Int)(implicit figure : Figure = figure) : XYPlot = {
    figure.rows = rows;
    figure.cols = cols;
    figure.plot = select - 1;
    figure.refresh;
    return figure.plot;
  }

  /** Sets the title of this figure. */
  def title(title : String)(implicit xyplot : XYPlot = plot) {
    xyplot.title = title;
  }

  /** Sets the label of the x axis */
  def xlabel(text : String)(implicit xyplot : XYPlot = plot) {
    xyplot.xaxis.setLabel(text);
  }

  /** Sets the label of the y axis */
  def ylabel(text : String)(implicit xyplot : XYPlot = plot) {
    xyplot.yaxis.setLabel(text);
  }

  /** Sets the lower and upper bounds of the current plot. */
  def xlim(xmin : Double, xmax : Double)(implicit xyplot : XYPlot = figures.figure.plot) {
    xyplot.plot.getDomainAxis.setLowerBound(xmin);
    xyplot.plot.getDomainAxis.setUpperBound(xmax);
  }

  /** Sets the lower and upper bounds of the current plot. */
  def ylim(ymin : Double, ymax : Double)(implicit xyplot : XYPlot = figures.figure.plot) {
    xyplot.plot.getRangeAxis.setLowerBound(ymin);
    xyplot.plot.getRangeAxis.setUpperBound(ymax);
  }

  /** For re-plotting to same figure */
  def hold(state : Boolean)(implicit xyplot : XYPlot = figures.figure.plot) : Unit = {
    plot.hold = state;
  }

  /** Saves the current figure at the requested dpi to the given filename. */
  def saveas(filename : String, dpi : Int = 72)(implicit figure : Figure = figure) : Unit = {
>>>>>>> 88101cf8
    import java.io._;

    // make sure figure is visible or saved image will come up empty
    figure.refresh();

    lazy val fos = new FileOutputStream(filename);
    if (filename.toLowerCase.endsWith(".eps")) {
      figure.writeEPS(fos,dpi);
      fos.close();
    } else if (filename.toLowerCase.endsWith(".png")) {
      figure.writePNG(fos,dpi);
      fos.close();
    } else if (filename.toLowerCase.endsWith(".pdf")) {
      figure.writePDF(fos);
      fos.close();
    } else {
      throw new IOException("Unrecognized file extension: should be eps, png, or pdf");
    }
  }

  /**
   * Plots the given y versus the given x with the given style.
   *
   * @param x X-coordinates, co-indexed with y (and indexed by keys of type K).
   * @param y Y-coordinates, co-indexed with x (and indexed by keys of type K).
   * @param style Matlab-like style spec of the series to plot.
   * @param name Name of the series to show in the legend.
   * @param labels Optional mouse-over tooltips for points.
   * @param tips Optional mouse-over tooltips for points.
   *
   * TODO: compiler bug stops K from being inferred with default values of null
   * for labels and tips.
   */
  def plot[K,X,XV,Y,YV]
  (x : X, y : Y, style : Char = '-', name : String = null)
//   labels : PartialFunction[K,String] = null,
//   tips : PartialFunction[K,String] = null)
  (implicit xyplot : XYPlot = figures.figure.plot,
   xtv : CanViewAsTensor1[X,K,XV], ytv : CanViewAsTensor1[Y,K,YV]) : Unit = {

    val labels : PartialFunction[K,String] = null;
    val tips : PartialFunction[K,String] = null;

    val series = xyplot.nextSeries;

    val xt = xtv(x);
    val yt = ytv(y);

    require(xt.domain == yt.domain, "x and y must have same domain");

    val items = xt.domain.toIndexedSeq;

    // initialize dataset
    val dataset = XYDataset(
      items = items,
      name = if (name == null) "Series "+series else name,
      x = (k : K) => xt.scalar.toDouble(xt(k)),
      y = (k : K) => yt.scalar.toDouble(yt(k)),
      label = (k : K) => if (labels != null && labels.isDefinedAt(k)) labels(k) else null,
      tip = (k : K) => if (tips != null && tips.isDefinedAt(k)) tips(k) else null
    );

    // initialize the series renderer
    val renderer = new org.jfree.chart.renderer.xy.XYLineAndShapeRenderer();
    renderer.setSeriesPaint(0, XYPlot.paint(series));
    renderer.setSeriesShape(0, XYPlot.shape(series));
    renderer.setSeriesStroke(0, XYPlot.stroke(series));
    renderer.setSeriesFillPaint(0, XYPlot.fillPaint(series));
    renderer.setSeriesOutlinePaint(0, XYPlot.outlinePaint(series));
    renderer.setSeriesOutlineStroke(0, XYPlot.outlineStroke(series));

    // renderer.setSeriesShape(0, xyplot.shape(series));

    val tooltipGenerator = new org.jfree.chart.labels.XYToolTipGenerator() {
      override def generateToolTip(dataset : org.jfree.data.xy.XYDataset, series : Int, item : Int) : String = {
        dataset.asInstanceOf[XYDataset[_]].getTip(series, item);
      }
    }
    renderer.setSeriesToolTipGenerator(series, tooltipGenerator);

    val labelGenerator = new org.jfree.chart.labels.XYItemLabelGenerator() {
      override def generateLabel(dataset : org.jfree.data.xy.XYDataset, series : Int, item : Int) : String = {
        dataset.asInstanceOf[XYDataset[_]].getLabel(series, item);
      }
    }
<<<<<<< HEAD
    
    // smallest gap between bins
    val width = { bins.valuesIterator zip (bins.valuesIterator drop 1) map
      (pair => math.abs(pair._2 - pair._1)) reduceLeft math.min };
    
    val dataset = new org.jfree.data.xy.XYBarDataset(
      Dataset(bins, counts), width);
    val series = xyplot.nextSeries;
    xyplot.plot.setDataset(series,dataset);
    xyplot.plot.setRenderer(series,new org.jfree.chart.renderer.xy.XYBarRenderer);
    xyplot.refresh();
  }

  private def manifestOf[T](implicit manifest: ClassManifest[T]) = manifest;
  
  /** Plots the given y versus 1 to y.size as x with line drawn */
  def plot(y : Seq[Double])(implicit xyplot : XYPlot) : Unit = {
    plot(Vector(y :_*))(xyplot);
  }
  
  /** Plots the given y versus 1 to y.size as x with line drawn */
  def plot(y : Vector)(implicit xyplot : PlottingSupport.XYPlot) : Unit = {
    plot(new DenseVector(Array.tabulate(y.size)(i => i+1.0)), y)(
      xyplot,manifestOf[Int],(i:Double)=>i,(i:Double)=>i);
  }
  
  /** Plots the given y versus the given x with line drawn */
  def plot[K,V1,V2](x : PartialMap[K,V1], y : PartialMap[K,V2])
  (implicit xyplot : PlottingSupport.XYPlot, man: ClassManifest[K],
   cv1 : V1=>Double, cv2 : V2=>Double) : Unit = {
    plot(x,y,'-')(xyplot,man,cv1,cv2);
  }
  
  /** Plots the given y versus the given x with the given style */
  def plot[K,V1,V2](x : PartialMap[K,V1], y : PartialMap[K,V2], style : Char)
  (implicit xyplot : PlottingSupport.XYPlot, man: ClassManifest[K],
   cv1 : V1 => Double, cv2 : V2=>Double) : Unit = {
    lazy val shapeDot = new java.awt.geom.Ellipse2D.Double(0,0,2,2);
    lazy val shapePlus = {
      val shape = new java.awt.geom.GeneralPath();
      shape.moveTo(-3,0);
      shape.lineTo(3,0);
      shape.moveTo(0,-3);
      shape.lineTo(0,3);
      shape;
    };
  
    
    // initialize dataset and series
    val dataset = Dataset(x.map(cv1),y.map(cv2));
    val series = xyplot.nextSeries;
    
    xyplot.plot.setDataset(series, dataset);
    
    // set the renderer
    val renderer = new org.jfree.chart.renderer.xy.XYLineAndShapeRenderer();
    renderer.setBasePaint(xyplot.color(series));
    
    style match {
    case '-' => {
        renderer.setBaseLinesVisible(true);
        renderer.setBaseShapesVisible(false);
      }
    case '.' => {
        renderer.setBaseLinesVisible(false);
        renderer.setBaseShapesVisible(true);
        renderer.setBaseShape(shapeDot);
      }
    case '+' => {
        renderer.setBaseLinesVisible(false);
        renderer.setBaseShapesVisible(true);
        renderer.setBaseShape(shapePlus);
=======
    renderer.setSeriesItemLabelGenerator(series, labelGenerator);
    renderer.setSeriesItemLabelsVisible(series, labels != null);

    style match {
    case '-' => {
        renderer.setSeriesLinesVisible(0, true);
        renderer.setSeriesShapesVisible(0, false);
      }
    case '.' => {
        renderer.setSeriesLinesVisible(0,false);
        renderer.setSeriesShapesVisible(0,true);
        renderer.setSeriesShape(0,XYPlot.dot);
      }
    case '+' => {
        renderer.setSeriesLinesVisible(0,false);
        renderer.setSeriesShapesVisible(0,true);
        renderer.setSeriesShape(0,XYPlot.plus);
>>>>>>> 88101cf8
      }
    case _ =>
      throw new IllegalArgumentException("Expected style to be one of - . or +")
    }

    // add dataset and renderer to plot
    xyplot.plot.setDataset(series, dataset);
    xyplot.plot.setRenderer(series, renderer);
    xyplot.refresh();
  }

  /**
   * Displays a scatter plot of x versus y, each point drawn at the given
   * size and mapped with the given color.
   */
  def scatter[K,X,XV,Y,YV,S,SV,C,CV]
  (x : X, y : Y, size : S, color : C,
   labels : PartialFunction[K,String],
   tips : PartialFunction[K,String],
   paintScale : PaintScale = DynamicPaintScale(),
   name : String = null)
  (implicit xyplot : XYPlot = figures.figure.plot,
   xtv : CanViewAsTensor1[X,K,XV], ytv : CanViewAsTensor1[Y,K,YV], stv : CanViewAsTensor1[S,K,SV], ctv : CanViewAsTensor1[C,K,CV])
  : Unit = {

    val series = xyplot.nextSeries;
<<<<<<< HEAD
    xyplot.plot.setDataset(series, dataset);
    
    val gradient = Gradients.GRADIENT_BLUE_TO_RED;
    
    val paintscale = new org.jfree.chart.renderer.PaintScale {
      override def getLowerBound = 0.0;
      override def getUpperBound = 1.0;
      override def getPaint(value : Double) = {
        val index = gradient.length * (value - getLowerBound) / (getUpperBound - getLowerBound);
        gradient(math.min(gradient.length-1, math.max(0, index.toInt)));
      }
    }
    
    // set the renderer
    import java.awt.Graphics2D;
    import java.awt.geom.Rectangle2D;
    import org.jfree.data.xy.XYDataset;
    import org.jfree.ui.RectangleEdge;
    import org.jfree.chart.axis.ValueAxis;
    import org.jfree.chart.renderer.xy.AbstractXYItemRenderer;
    import org.jfree.chart.renderer.xy.XYBubbleRenderer;
    import org.jfree.chart.renderer.xy.XYItemRendererState;
    
=======

    val (xt,yt,st,ct) = (xtv(x), ytv(y), stv(size), ctv(color));
    require(xt.domain == yt.domain, "x and y must have same domain");

    val items = xt.domain.toIndexedSeq;

    // initialize dataset
    val dataset = XYZDataset(
      items = items,
      name = if (name == null) "Series "+series else name,
      x = (k : K) => xt.scalar.toDouble(xt(k)),
      y = (k : K) => yt.scalar.toDouble(yt(k)),
      z = (k : K) => st.scalar.toDouble(st(k)),
      label = (k : K) => if (labels != null && labels.isDefinedAt(k)) labels(k) else null,
      tip = (k : K) => if (tips != null && tips.isDefinedAt(k)) tips(k) else null
    );

    val staticScale : StaticPaintScale = paintScale match {
      case static : StaticPaintScale =>
        static;

      case dynamic : DynamicPaintScale => {
        val values = items.view.map(item => ct.scalar.toDouble(ct(item)));
        dynamic(lower = values.min, upper = values.max);
      }
    }

    // initialize the series renderer
    import org.jfree.chart.renderer.xy.XYBubbleRenderer;
>>>>>>> 88101cf8
    val renderer = new XYBubbleRenderer(XYBubbleRenderer.SCALE_ON_DOMAIN_AXIS) {;
      val stroke = new java.awt.BasicStroke(0f);
      override def getItemPaint(series : Int, item : Int) : java.awt.Paint =
        staticScale.color(ct.scalar.toDouble(ct(items(item))));
      override def getItemStroke(series : Int, item : Int) = stroke;
    }
<<<<<<< HEAD
    
    xyplot.plot.setRenderer(series, renderer);
    xyplot.refresh;
  }
  
  // TODO: reinstate
  /*
  def scatter(x : Vector, y : Vector, s : Double, c : Vector)(implicit xyplot : Plotting.XYPlot) {
    scatter(x,y,ones(x.size)*s,c)(xyplot);
  }
  
  def scatter(x : Vector, y : Vector, s : Vector, c : Double)(implicit xyplot : Plotting.XYPlot) {
    scatter(x,y,s,ones(x.size)*c)(xyplot);
  }
  */
  
  /** An XY stacked area chart. */
  def stacked(x : Vector, y : Seq[Vector], names : Seq[String])(implicit xyplot : XYPlot) {
    import org.jfree.data.xy.{AbstractXYDataset, TableXYDataset};
    val dataset = new AbstractXYDataset with TableXYDataset {
      override def getX(series : Int, item : Int) = x(item);
      override def getY(series : Int, item : Int) = y(series)(item);
      override def getSeriesKey(series : Int) = names(series);
      override def getSeriesCount = y.size;
      override def getItemCount = x.size;
      override def getItemCount(series : Int) = y(series).size;
    };
    
    import org.jfree.chart.renderer.xy.StackedXYAreaRenderer2;
    
    val renderer = new StackedXYAreaRenderer2(null,null);
    renderer.setOutline(true);

    // add dataset and renderer
    val series = xyplot.nextSeries;
    xyplot.plot.setDataset(series,dataset);
    xyplot.plot.setRenderer(series, renderer);
    xyplot.refresh;
  }
  
  /** An XY stacked area chart with default names. */
  def stacked(x : Vector, y : Seq[Vector])(implicit xyplot : PlottingSupport.XYPlot) {
    stacked(x, y, y.iterator.zipWithIndex.map(_._2.toString).toSeq)(xyplot);
  }
  
  /**
   * Displays an image in the current figure, where each cell in the matrix provides
   * color for one square of the image.
   * 
   * @param x The range on the x axis for drawing the image.  If x._1 < x._2, the matrix column numbers are inverted.
   * @param y The range on the y axis for drawing the image.  If y._1 < y._2, the matrix row numbers are inverted.
   */
  private def image(x : (Double,Double), y : (Double,Double), c : Matrix, lower : Double, upper : Double)(implicit xyplot : XYPlot) {
    import org.jfree.chart.axis.NumberAxis;
    
    val (minX,maxX) = (math.min(x._1,x._2),math.max(x._1,x._2));
    val (minY,maxY) = (math.min(y._1,y._2),math.max(y._1,y._2));
    
    val dataset = Dataset(c, x, y);
    val series = xyplot.nextSeries;
    
    xyplot.plot.setDataset(series, dataset);
    
    // initialize paint scale
    val gradient = Gradients.GRADIENT_BLUE_TO_RED;
    val paintscale = new org.jfree.chart.renderer.PaintScale {
      override def getLowerBound = lower;
      override def getUpperBound = upper;
      override def getPaint(value : Double) = {
        val index = gradient.length * (value - getLowerBound) / (getUpperBound - getLowerBound);
        gradient(math.min(gradient.length-1, math.max(0, index.toInt)));
      }
    }
    
    // initialize renderer
    import org.jfree.chart.renderer.xy.XYBlockRenderer
    val renderer = new XYBlockRenderer();
    renderer.setPaintScale(paintscale);
    renderer.setBlockAnchor(org.jfree.ui.RectangleAnchor.BOTTOM_LEFT);
    renderer.setBlockWidth((maxX - minX) / c.cols);
    renderer.setBlockHeight((maxY - minY) / c.rows);
    
    xyplot.plot.getRangeAxis.setInverted(true);
    xyplot.plot.getRangeAxis.setLowerBound(minY);
    xyplot.plot.getRangeAxis.setUpperBound(maxY);
    if (maxY - minY == c.rows && minY == minY.intValue) {
      xyplot.plot.getRangeAxis.setStandardTickUnits(NumberAxis.createIntegerTickUnits());
    }
    xyplot.plot.getDomainAxis.setLowerBound(math.min(x._1,x._2));
    xyplot.plot.getDomainAxis.setUpperBound(math.max(x._1,x._2));
    if (maxX - minX == c.cols && minX == minX.intValue) {
      xyplot.plot.getDomainAxis.setStandardTickUnits(NumberAxis.createIntegerTickUnits());
=======

    val tooltipGenerator = new org.jfree.chart.labels.XYToolTipGenerator() {
      override def generateToolTip(dataset : org.jfree.data.xy.XYDataset, series : Int, item : Int) : String = {
        dataset.asInstanceOf[XYZDataset[_]].getTip(0, item);
      }
    }
    renderer.setSeriesToolTipGenerator(series, tooltipGenerator);

    val labelGenerator = new org.jfree.chart.labels.BubbleXYItemLabelGenerator() {
      override def generateLabel(dataset : org.jfree.data.xy.XYDataset, series : Int, item : Int) : String = {
        dataset.asInstanceOf[XYZDataset[_]].getLabel(0, item);
      }
>>>>>>> 88101cf8
    }
    renderer.setSeriesItemLabelGenerator(series, labelGenerator);
    renderer.setSeriesItemLabelsVisible(series, labels != null);

    // add dataset and renderer to plot
    xyplot.plot.setDataset(series, dataset);
    xyplot.plot.setRenderer(series, renderer);
    xyplot.refresh();
  }

//  /** An XY stacked area chart. */
//  def stacked(x : Vector, y : Seq[Vector], names : Seq[String])(implicit xyplot : XYPlot = _figures.figure.plot) {
//    import org.jfree.data.xy.{AbstractXYDataset, TableXYDataset};
//    val dataset = new AbstractXYDataset with TableXYDataset {
//      override def getX(series : Int, item : Int) = x(item);
//      override def getY(series : Int, item : Int) = y(series)(item);
//      override def getSeriesKey(series : Int) = names(series);
//      override def getSeriesCount = y.size;
//      override def getItemCount = x.size;
//      override def getItemCount(series : Int) = y(series).size;
//    };
//
//    import org.jfree.chart.renderer.xy.StackedXYAreaRenderer2;
//
//    val renderer = new StackedXYAreaRenderer2(null,null);
//    renderer.setOutline(true);
//
//    // add dataset and renderer
//    val series = xyplot.nextSeries;
//    xyplot.plot.setDataset(series,dataset);
//    xyplot.plot.setRenderer(series, renderer);
//    xyplot.refresh;
//  }
//
//  /** An XY stacked area chart with default names. */
//  def stacked(x : Vector, y : Seq[Vector])(implicit xyplot : XYPlot = _figures.figure.plot) {
//    stacked(x, y, y.iterator.zipWithIndex.map(_._2.toString).toSeq)(xyplot);
//  }

<<<<<<< HEAD
/** Plotting operations */
object PlottingSupport {
  import org.jfree.chart._;
  import org.jfree.chart.plot._;

  import java.awt.Graphics2D;
  import javax.swing._;
  
  import org.jfree.chart._;
  import org.jfree.chart.axis._;
  import org.jfree.chart.plot._;
  
  import org.jfree.data.xy.{XYDataset, XYZDataset};
  import org.jfree.chart.labels.XYToolTipGenerator;
  import org.jfree.chart.renderer.xy.XYLineAndShapeRenderer;
  
  /** Returns a JFreeChart XYDataset for plotting y vs x. */
  def Dataset[I:ClassManifest](x : PartialMap[I,Double], y : PartialMap[I,Double]) : XYDataset = {
    if (x.activeDomain != y.activeDomain)
      throw new IllegalArgumentException("Active domains do not match");
    val domain = x.activeDomain.toArray;
    new org.jfree.data.xy.AbstractXYDataset() {
      override def getX(series : Int, item : Int) : Number = {
        if (series == 0) { java.lang.Double.valueOf(x(domain(item))) } else null
      }
      override def getY(series : Int, item : Int) : Number = {
        if (series == 0) { java.lang.Double.valueOf(y(domain(item))) } else null
      }
      override def getItemCount(series : Int) = domain.size;
      override def getSeriesKey(series : Int) = "1"
      override def getSeriesCount() = 1
    }
  }
  
  /** Returns a JFreeChart XYZDataset for plotting all iterator of the matrix */
  def Dataset(m : Matrix) : XYZDataset = {
    Dataset(m, (0.0, 0.0 + m.cols), (0.0, 0.0 + m.rows));
  }
  
  def Dataset(m : Matrix, x : (Double,Double), y : (Double,Double)) : XYZDataset = {
    val (minX,maxX) = (math.min(x._1,x._2),math.max(x._1,x._2));
    val (minY,maxY) = (math.min(y._1,y._2),math.max(y._1,y._2));
    
    val scaleX = (maxX - minX) / m.cols;
    val scaleY = (maxY - minY) / m.rows;
    
    val invertX = x._1 > x._2;
    val invertY = y._1 > y._2;
    
    def getCol(item : Int) = (item - (item % m.rows)) / m.rows;
    def getRow(item : Int) = item % m.rows;
    
    new org.jfree.data.xy.AbstractXYZDataset() {
      override def getX(series : Int, item : Int) : Number = {
        if (series != 0) return null;
        (if (invertX) (m.cols - getCol(item) - 1) else (getCol(item))) * scaleX + minX;
      }
      override def getY(series : Int, item : Int) : Number = {
        if (series != 0) return null;
        (if (invertY) (m.rows - getRow(item) - 1) else (getRow(item))) * scaleY + minY;
      }
      override def getZ(series : Int, item : Int) : Number = {
        if (series != 0) return null;
        m(getRow(item), getCol(item));
      }
      override def getItemCount(series : Int) = m.rows * m.cols
      override def getSeriesKey(series: Int) = "1"
      override def getSeriesCount() = 1
    }
  }
  
  /** Returns an XYZ dataset co-indexed based on the given vectors */
  def Dataset(x : Vector, y : Vector, z : Vector) : XYZDataset = {
    assert(x.size == y.size)
    assert(y.size == z.size)
    
    new org.jfree.data.xy.AbstractXYZDataset {
      override def getX(series : Int, item : Int) : Number = {
        if (series == 0) x(item) else null
      }
      override def getY(series : Int, item : Int) : Number = {
        if (series == 0) y(item) else null
      }
      override def getZ(series : Int, item : Int) : Number = {
        if (series == 0) z(item) else null
      }
      override def getItemCount(series : Int) = x.size
      override def getSeriesKey(series: Int) = "1"
      override def getSeriesCount() = 1
    }
  }
  
  /** Returns an XYZW dataset co-indexed bysed on the given vectors */
  def Dataset(x : Vector, y : Vector, z : Vector, w : Vector) : XYZWDataset = {
    assert(x.size == y.size)
    assert(y.size == z.size)
    assert(z.size == w.size)
    
    new org.jfree.data.xy.AbstractXYZDataset with XYZWDataset {
      override def getX(series : Int, item : Int) : Number = {
        if (series == 0) x(item) else null
      }
      override def getY(series : Int, item : Int) : Number = {
        if (series == 0) y(item) else null
      }
      override def getZ(series : Int, item : Int) : Number = {
        if (series == 0) z(item) else null
      }
      override def getW(series : Int, item : Int) : Number = {
        if (series == 0) w(item) else null
      }
      override def getItemCount(series : Int) = x.size
      override def getSeriesKey(series: Int) = "1"
      override def getSeriesCount() = 1
    }
  }
  
  /** A dataset with two numeric values associated with each point */
  trait XYZWDataset extends XYZDataset {
    def getW(series : Int, item : Int) : Number
    def getWValue(series : Int, item : Int) : Double = {
      val w = getW(series, item)
      if (w == null) Double.NaN else w.doubleValue
    }
  }
  
  def Tooltips(labels : Seq[String]) = {
    new XYToolTipGenerator() {
      override def generateToolTip(dataset : XYDataset, series : Int, item : Int) : String = {
        labels(item)
      }
    }
  }
  
  /** Class that holds a collection of Figure instances */
  class Figures {
    private val figures = ArrayBuffer[Option[Figure]]();
    
    /** Returns the number of the given figure */
    def number(figure : Figure) : Int = figures.indexOf(Some(figure));
    
    /** Returns the current figure */
    var figure_ : Int = 0;
    def figure : Figure = figures(figure_).get;
    def figure_=(number : Int) : Unit = {
      while (figures.length <= number) {
        figures += None;
      }
      if (figures(number) == None) {
        figures(number) = Some(new Figure(this));
      }
      figure_ = number;
    }
    
    /** Returns the current figure's current plot */
    def plot : XYPlot = figure.plot;
    
    // Set the current figure to figure 0
    figure = 0;
  }
  
  /** A Figure holds a collection of XYPlot instances */
  class Figure(figures : Figures) {
    /** List of plots in the figure. */
    protected val plots = ArrayBuffer[Option[XYPlot]]();

    /** How many rows of plots are in the figure */
    private var rows_ = 1;
    def rows = rows_;
    def rows_=(newrows : Int) : Unit = {
      rows_ = newrows;
      refresh();
    }
=======
  /** Plots a histogram of the given data into the given number of bins */
  def hist[D,K,V](data : D, bins : HistogramBins = 10, name : String = "Histogram")
  (implicit xyplot : XYPlot = plot, dtv : CanViewAsTensor1[D,K,V]) : Unit = {
    val dt = dtv(data);
    implicit def dvToDouble(v : V) = dt.scalar.toDouble(v);
>>>>>>> 88101cf8

    val binner : StaticHistogramBins = bins match {
      case static : StaticHistogramBins => static;
      case dynamic : DynamicHistogramBins =>
        dynamic(dt.min, dt.max);
    }

    val counts = new Array[Int](binner.splits.length + 1);
    for (value <- dt.valuesIterator) {
      counts(binner.bin(value)) += 1;
    }

    val width = (binner.splits.iterator zip binner.splits.iterator.drop(1)).map(tup => tup._2 - tup._1).min;

    val dataset = new org.jfree.data.xy.XYBarDataset(
      XYDataset(
        name = name,
        items = IndexedSeq.range(0,counts.length),
        x = (i : Int) =>
          if (i == binner.splits.length) {
            binner.splits(i - 1) + width / 2.0
          } else {
            binner.splits(i) - width / 2.0
          },
        y = (i : Int) => counts(i),
        label = (i : Int) => null,
        tip = (i : Int) => null
      ), width);

    val series = xyplot.nextSeries;

    val renderer = new org.jfree.chart.renderer.xy.XYBarRenderer;
    renderer.setSeriesPaint(0, XYPlot.paint(series));
    renderer.setSeriesShape(0, XYPlot.shape(series));
    renderer.setSeriesStroke(0, XYPlot.stroke(series));
    renderer.setSeriesFillPaint(0, XYPlot.fillPaint(series));
    renderer.setSeriesOutlinePaint(0, XYPlot.outlinePaint(series));
    renderer.setSeriesOutlineStroke(0, XYPlot.outlineStroke(series));
    renderer.setShadowVisible(false);
    renderer.setBarPainter(new org.jfree.chart.renderer.xy.StandardXYBarPainter());

    xyplot.plot.getDomainAxis.setLowerBound(binner.splits(0)-width/2.0);
    xyplot.plot.getDomainAxis.setUpperBound(binner.splits(binner.splits.length-1)+width/2.0);

    xyplot.plot.setDataset(series,dataset);
    xyplot.plot.setRenderer(series,renderer);
    xyplot.refresh();
  }

  /**
   * Displays an image in the current figure, where each cell in the matrix
   * provides color for one square of the image.
   *
   * @param img A matrix containing the colors to plot
   * @param scale Scale used for converting matrix values to colors.  By
   *   default, uses a dynamically ranged scale from blue to red
   * @param showScale If true, show the paint scale legend
   * @param name Series name
   * @param offset Offset for indexing the top-left corner of the matrix
   * @param labels Labels for some subset of the data points
   * @param tips Tooltip popups for some subset of the data points
   */
  def image[M,V]
  (img : M,
   scale : PaintScale = DynamicPaintScale(),
   showScale : Boolean = true,
   name : String = null,
   offset : (Int,Int) = (0,0),
   labels : PartialFunction[(Int,Int), String] = null,
   tips : PartialFunction[(Int,Int), String] = null)
  (implicit xyplot : XYPlot = figures.figure.plot,
   mtv : CanViewAsTensor2[M,Int,Int,V]) {

    import org.jfree.chart.axis.NumberAxis;

    val mt = mtv(img);

    val series = xyplot.nextSeries;

    val domain = mt.domain;
    val (minx,maxx) = (domain._1.min, domain._1.max);
    val (miny,maxy) = (domain._2.min, domain._2.max);

    val items = domain.toIndexedSeq;

    // initialize dataset
    val dataset = XYZDataset(
      items = items,
      name = if (name == null) "Series "+series else name,
      x = (k : (Int,Int)) => k._2 + offset._2,
      y = (k : (Int,Int)) => k._1 + offset._1,
      z = (k : (Int,Int)) => mt.scalar.toDouble(mt(k._1, k._2)),
      label = (k : (Int,Int)) => if (labels != null && labels.isDefinedAt(k)) labels(k) else null,
      tip = (k : (Int,Int)) => if (tips != null && tips.isDefinedAt(k)) tips(k) else null
    );

    // initialize renderer
    import org.jfree.chart.renderer.xy.XYBlockRenderer
    val renderer = new XYBlockRenderer();
    renderer.setSeriesPaint(0, XYPlot.paint(series));
    renderer.setSeriesShape(0, XYPlot.shape(series));
    renderer.setSeriesStroke(0, XYPlot.stroke(series));
    renderer.setSeriesFillPaint(0, XYPlot.fillPaint(series));
    renderer.setSeriesOutlinePaint(0, XYPlot.outlinePaint(series));
    renderer.setSeriesOutlineStroke(0, XYPlot.outlineStroke(series));

    val tooltipGenerator = new org.jfree.chart.labels.XYToolTipGenerator() {
      override def generateToolTip(dataset : org.jfree.data.xy.XYDataset, series : Int, item : Int) : String = {
        dataset.asInstanceOf[XYZDataset[_]].getTip(series, item);
      }
    }
    renderer.setSeriesToolTipGenerator(series, tooltipGenerator);

    val labelGenerator = new org.jfree.chart.labels.XYItemLabelGenerator() {
      override def generateLabel(dataset : org.jfree.data.xy.XYDataset, series : Int, item : Int) : String = {
        dataset.asInstanceOf[XYZDataset[_]].getLabel(series, item);
      }
    }
<<<<<<< HEAD
  }
  
  object XYPlot {
    import java.awt.Color;
    import java.awt.Paint;
    import org.jfree.chart.ChartColor._;
    
    // color cycle ignoring bright colors
    val colors = Array[Paint](
       VERY_DARK_RED, VERY_DARK_BLUE, VERY_DARK_GREEN, VERY_DARK_YELLOW, VERY_DARK_MAGENTA, VERY_DARK_CYAN,
       Color.darkGray,
       DARK_RED, DARK_BLUE, DARK_GREEN, DARK_MAGENTA, DARK_CYAN
    );
  }
  
  /** A two dimensional XY plot */
  class XYPlot(figure : Figure) {
    import org.jfree.chart.plot.DefaultDrawingSupplier;
    
    val plot  = new org.jfree.chart.plot.XYPlot()
    val xaxis : NumberAxis = new NumberAxis(null)
    val yaxis : NumberAxis = new NumberAxis(null)

    /** Adds to the current plot if true, else replaces */
    var hold : Boolean = false
    
    Array(xaxis,yaxis) foreach (axis => axis.setAutoRangeIncludesZero(false))
    plot.setDomainAxis(xaxis)
    plot.setRangeAxis(yaxis)
    
    plot.setDrawingSupplier(new DefaultDrawingSupplier(
      XYPlot.colors,
      DefaultDrawingSupplier.DEFAULT_FILL_PAINT_SEQUENCE,
      DefaultDrawingSupplier.DEFAULT_OUTLINE_PAINT_SEQUENCE,
      DefaultDrawingSupplier.DEFAULT_STROKE_SEQUENCE,
      DefaultDrawingSupplier.DEFAULT_OUTLINE_STROKE_SEQUENCE,
      DefaultDrawingSupplier.DEFAULT_SHAPE_SEQUENCE));
    
    /** The plot title */
    // private var title_ : String = ""
    def title_=(str : String) : Unit = {
      chart.setTitle(str);
    }
    def title : String = chart.getTitle.getText;

    /** If we show a legend */
    private var legend_ : Boolean = false
    def legend_=(show : Boolean) : Unit = {
      if (show != legend_) {
        chart.removeLegend();
        if (show) {
          import org.jfree.chart.title._;
          import org.jfree.ui._;
          import org.jfree.chart.block._;
          import java.awt.Color;
          val legend = new LegendTitle(this.plot);
          legend.setMargin(new RectangleInsets(1.0, 1.0, 1.0, 1.0));
          legend.setFrame(new LineBorder());
          legend.setBackgroundPaint(Color.white);
          legend.setPosition(RectangleEdge.BOTTOM);
          chart.addSubtitle(legend);
        }
      }
      legend_ = show
      refresh()
    }
    def legend : Boolean = legend_
    
    /** The current series */
    private var series_ : Int = -1
    def series = series_
    
    /** Returns the next series number as per the current hold policy */
    def nextSeries : Int = {
      if (hold) {
        series_ += 1
      } else {
        series_ = 0
        for (i <- 0 until plot.getDatasetCount()) {
          plot.setDataset(i,null);
        }
      }
      return series_
    }
=======
    renderer.setSeriesItemLabelGenerator(series, labelGenerator);
    renderer.setSeriesItemLabelsVisible(series, labels != null);
>>>>>>> 88101cf8

    val staticScale : StaticPaintScale = scale match {
      case static : StaticPaintScale =>
        static;

<<<<<<< HEAD
  /**
   * Color graident code from http://www.mbeckler.org/heatMap/heatMap.html
   */
  object Gradients {
    import java.awt.Color;
  
    /** Produces a gradient using the University of Minnesota's school colors, from maroon (low) to gold (high) */
    lazy val GRADIENT_MAROON_TO_GOLD = createGradient(new Color(0xA0, 0x00, 0x00), new Color(0xFF, 0xFF, 0x00), 256);

    /** Produces a gradient from blue (low) to red (high) */
    lazy val GRADIENT_BLUE_TO_RED = createGradient(Color.BLUE, Color.RED, 500);

    /** Produces a gradient from black (low) to white (high) */
    lazy val GRADIENT_BLACK_TO_WHITE = createGradient(Color.BLACK, Color.WHITE, 500);

    /** Produces a gradient from red (low) to green (high) */
    lazy val GRADIENT_RED_TO_GREEN = createGradient(Color.RED, Color.GREEN, 500);

    /** Produces a gradient through green, yellow, orange, red */
    lazy val GRADIENT_GREEN_YELLOW_ORANGE_RED = createMultiGradient(
      Array(Color.green, Color.yellow, Color.orange, Color.red), 500);
    
    /** Produces a gradient through the rainbow: violet, blue, green, yellow, orange, red */
    lazy val GRADIENT_RAINBOW = createMultiGradient(
      Array(new Color(181, 32, 255), Color.blue, Color.green, Color.yellow, Color.orange, Color.red), 500);

    /** Produces a gradient for hot things (black, red, orange, yellow, white) */
    lazy val GRADIENT_HOT = createMultiGradient(
      Array(Color.black, new Color(87, 0, 0), Color.red, Color.orange, Color.yellow, Color.white), 500);
    
    /** Produces a different gradient for hot things (black, brown, orange, white) */
    lazy val GRADIENT_HEAT = createMultiGradient(
      Array(Color.black, new Color(105, 0, 0), new Color(192, 23, 0), new Color(255, 150, 38), Color.white), 500);
  
    /** Produces a gradient through red, orange, yellow */
    lazy val GRADIENT_ROY = createMultiGradient(
      Array(Color.red, Color.orange, Color.yellow), 500);
  
    /**
     * Creates an array of Color objects for use as a gradient, using a linear
     * interpolation between the two specified colors.
     * 
     * From http://www.mbeckler.org/heatMap/heatMap.html
     * 
     * @param one Color used for the bottom of the gradient
     * @param two Color used for the top of the gradient
     * @param numSteps The number of steps in the gradient. 250 is a good number.
     */
    def createGradient(one : Color, two : Color, numSteps : Int) : Array[Color] = {
      val r1 = one.getRed();
      val g1 = one.getGreen();
      val b1 = one.getBlue();
    
      val r2 = two.getRed();
      val g2 = two.getGreen();
      val b2 = two.getBlue();

      val gradient = new Array[Color](numSteps);
      var iNorm : Double = 0;
      for (i <- 0 until numSteps) {
        iNorm = i / numSteps.toDouble; //a normalized [0:1] variable
        val newR = (r1 + iNorm * (r2 - r1)).toInt;
        val newG = (g1 + iNorm * (g2 - g1)).toInt;
        val newB = (b1 + iNorm * (b2 - b1)).toInt;
        gradient(i) = new Color(newR, newG, newB);
=======
      case dynamic : DynamicPaintScale => {
        val values = items.view.map(item => mt.scalar.toDouble(mt(item._1, item._2)));
        dynamic(lower = values.min, upper = values.max);
>>>>>>> 88101cf8
      }
    }

    val paintScale = new org.jfree.chart.renderer.PaintScale {
      override def getLowerBound = staticScale.lower;
      override def getUpperBound = staticScale.upper;
      override def getPaint(value : Double) = staticScale.color(value);
    }

    renderer.setPaintScale(paintScale);
    renderer.setBlockAnchor(org.jfree.ui.RectangleAnchor.BOTTOM_LEFT);
    renderer.setBlockWidth(1);
    renderer.setBlockHeight(1);

    xyplot.plot.getRangeAxis.setInverted(true);
    xyplot.plot.getRangeAxis.setLowerBound(miny+offset._2);
    xyplot.plot.getRangeAxis.setUpperBound(maxy+1+offset._2);
    xyplot.plot.getRangeAxis.setStandardTickUnits(NumberAxis.createIntegerTickUnits());
    xyplot.plot.getDomainAxis.setLowerBound(minx+offset._1);
    xyplot.plot.getDomainAxis.setUpperBound(maxx+1+offset._1);
    xyplot.plot.getDomainAxis.setStandardTickUnits(NumberAxis.createIntegerTickUnits());

    // set legend
    if (showScale) {
      val legendAxis = new org.jfree.chart.axis.NumberAxis();
      legendAxis.setLowerBound(staticScale.lower);
      legendAxis.setUpperBound(staticScale.upper);

      val legend = new org.jfree.chart.title.PaintScaleLegend(paintScale, legendAxis);
      import org.jfree.chart.title._;
      import org.jfree.ui._;
      import org.jfree.chart.block._;
      import java.awt.Color;
      legend.setMargin(new RectangleInsets(40, 2, 40, 2));
      legend.setPadding(new RectangleInsets(10, 2, 10, 2));
      legend.setBorder(1,1,1,1);
      legend.setBackgroundPaint(Color.white);
      legend.setPosition(RectangleEdge.RIGHT);
      xyplot.chart.addSubtitle(legend);
    }

    // add dataset and renderer to plot
    xyplot.plot.setDataset(series, dataset);
    xyplot.plot.setRenderer(series, renderer);
    xyplot.refresh();
  }
}

/**
 * An object with access to the Plotting trait members.
 *
 * @author dramage
 */
object Plotting extends Plotting { }
<|MERGE_RESOLUTION|>--- conflicted
+++ resolved
@@ -22,13 +22,7 @@
 
 import generic.collection.{CanViewAsTensor1,CanViewAsTensor2};
 
-<<<<<<< HEAD
-import collection.PartialMap;
-import tensor.{Tensor,Vector,Matrix};
-import tensor.dense.{DenseVector,DenseMatrix};
-=======
 import plotting._;
->>>>>>> 88101cf8
 
 /**
  * Matlab-like plotting routines.
@@ -58,11 +52,6 @@
   def clf()(implicit figure : Figure = figures.figure) = {
     figure.clear;
   }
-<<<<<<< HEAD
-  
-  /** Saves the current figure at the requested dpi to the given filename. */
-  def saveas(filename : String, dpi : Int = 72)(implicit figure : Figure) : Unit = {
-=======
 
   /** Returns the current plot in the current figure. */
   def plot : XYPlot =
@@ -111,7 +100,6 @@
 
   /** Saves the current figure at the requested dpi to the given filename. */
   def saveas(filename : String, dpi : Int = 72)(implicit figure : Figure = figure) : Unit = {
->>>>>>> 88101cf8
     import java.io._;
 
     // make sure figure is visible or saved image will come up empty
@@ -197,80 +185,6 @@
         dataset.asInstanceOf[XYDataset[_]].getLabel(series, item);
       }
     }
-<<<<<<< HEAD
-    
-    // smallest gap between bins
-    val width = { bins.valuesIterator zip (bins.valuesIterator drop 1) map
-      (pair => math.abs(pair._2 - pair._1)) reduceLeft math.min };
-    
-    val dataset = new org.jfree.data.xy.XYBarDataset(
-      Dataset(bins, counts), width);
-    val series = xyplot.nextSeries;
-    xyplot.plot.setDataset(series,dataset);
-    xyplot.plot.setRenderer(series,new org.jfree.chart.renderer.xy.XYBarRenderer);
-    xyplot.refresh();
-  }
-
-  private def manifestOf[T](implicit manifest: ClassManifest[T]) = manifest;
-  
-  /** Plots the given y versus 1 to y.size as x with line drawn */
-  def plot(y : Seq[Double])(implicit xyplot : XYPlot) : Unit = {
-    plot(Vector(y :_*))(xyplot);
-  }
-  
-  /** Plots the given y versus 1 to y.size as x with line drawn */
-  def plot(y : Vector)(implicit xyplot : PlottingSupport.XYPlot) : Unit = {
-    plot(new DenseVector(Array.tabulate(y.size)(i => i+1.0)), y)(
-      xyplot,manifestOf[Int],(i:Double)=>i,(i:Double)=>i);
-  }
-  
-  /** Plots the given y versus the given x with line drawn */
-  def plot[K,V1,V2](x : PartialMap[K,V1], y : PartialMap[K,V2])
-  (implicit xyplot : PlottingSupport.XYPlot, man: ClassManifest[K],
-   cv1 : V1=>Double, cv2 : V2=>Double) : Unit = {
-    plot(x,y,'-')(xyplot,man,cv1,cv2);
-  }
-  
-  /** Plots the given y versus the given x with the given style */
-  def plot[K,V1,V2](x : PartialMap[K,V1], y : PartialMap[K,V2], style : Char)
-  (implicit xyplot : PlottingSupport.XYPlot, man: ClassManifest[K],
-   cv1 : V1 => Double, cv2 : V2=>Double) : Unit = {
-    lazy val shapeDot = new java.awt.geom.Ellipse2D.Double(0,0,2,2);
-    lazy val shapePlus = {
-      val shape = new java.awt.geom.GeneralPath();
-      shape.moveTo(-3,0);
-      shape.lineTo(3,0);
-      shape.moveTo(0,-3);
-      shape.lineTo(0,3);
-      shape;
-    };
-  
-    
-    // initialize dataset and series
-    val dataset = Dataset(x.map(cv1),y.map(cv2));
-    val series = xyplot.nextSeries;
-    
-    xyplot.plot.setDataset(series, dataset);
-    
-    // set the renderer
-    val renderer = new org.jfree.chart.renderer.xy.XYLineAndShapeRenderer();
-    renderer.setBasePaint(xyplot.color(series));
-    
-    style match {
-    case '-' => {
-        renderer.setBaseLinesVisible(true);
-        renderer.setBaseShapesVisible(false);
-      }
-    case '.' => {
-        renderer.setBaseLinesVisible(false);
-        renderer.setBaseShapesVisible(true);
-        renderer.setBaseShape(shapeDot);
-      }
-    case '+' => {
-        renderer.setBaseLinesVisible(false);
-        renderer.setBaseShapesVisible(true);
-        renderer.setBaseShape(shapePlus);
-=======
     renderer.setSeriesItemLabelGenerator(series, labelGenerator);
     renderer.setSeriesItemLabelsVisible(series, labels != null);
 
@@ -288,7 +202,6 @@
         renderer.setSeriesLinesVisible(0,false);
         renderer.setSeriesShapesVisible(0,true);
         renderer.setSeriesShape(0,XYPlot.plus);
->>>>>>> 88101cf8
       }
     case _ =>
       throw new IllegalArgumentException("Expected style to be one of - . or +")
@@ -315,31 +228,6 @@
   : Unit = {
 
     val series = xyplot.nextSeries;
-<<<<<<< HEAD
-    xyplot.plot.setDataset(series, dataset);
-    
-    val gradient = Gradients.GRADIENT_BLUE_TO_RED;
-    
-    val paintscale = new org.jfree.chart.renderer.PaintScale {
-      override def getLowerBound = 0.0;
-      override def getUpperBound = 1.0;
-      override def getPaint(value : Double) = {
-        val index = gradient.length * (value - getLowerBound) / (getUpperBound - getLowerBound);
-        gradient(math.min(gradient.length-1, math.max(0, index.toInt)));
-      }
-    }
-    
-    // set the renderer
-    import java.awt.Graphics2D;
-    import java.awt.geom.Rectangle2D;
-    import org.jfree.data.xy.XYDataset;
-    import org.jfree.ui.RectangleEdge;
-    import org.jfree.chart.axis.ValueAxis;
-    import org.jfree.chart.renderer.xy.AbstractXYItemRenderer;
-    import org.jfree.chart.renderer.xy.XYBubbleRenderer;
-    import org.jfree.chart.renderer.xy.XYItemRendererState;
-    
-=======
 
     val (xt,yt,st,ct) = (xtv(x), ytv(y), stv(size), ctv(color));
     require(xt.domain == yt.domain, "x and y must have same domain");
@@ -369,107 +257,12 @@
 
     // initialize the series renderer
     import org.jfree.chart.renderer.xy.XYBubbleRenderer;
->>>>>>> 88101cf8
     val renderer = new XYBubbleRenderer(XYBubbleRenderer.SCALE_ON_DOMAIN_AXIS) {;
       val stroke = new java.awt.BasicStroke(0f);
       override def getItemPaint(series : Int, item : Int) : java.awt.Paint =
         staticScale.color(ct.scalar.toDouble(ct(items(item))));
       override def getItemStroke(series : Int, item : Int) = stroke;
     }
-<<<<<<< HEAD
-    
-    xyplot.plot.setRenderer(series, renderer);
-    xyplot.refresh;
-  }
-  
-  // TODO: reinstate
-  /*
-  def scatter(x : Vector, y : Vector, s : Double, c : Vector)(implicit xyplot : Plotting.XYPlot) {
-    scatter(x,y,ones(x.size)*s,c)(xyplot);
-  }
-  
-  def scatter(x : Vector, y : Vector, s : Vector, c : Double)(implicit xyplot : Plotting.XYPlot) {
-    scatter(x,y,s,ones(x.size)*c)(xyplot);
-  }
-  */
-  
-  /** An XY stacked area chart. */
-  def stacked(x : Vector, y : Seq[Vector], names : Seq[String])(implicit xyplot : XYPlot) {
-    import org.jfree.data.xy.{AbstractXYDataset, TableXYDataset};
-    val dataset = new AbstractXYDataset with TableXYDataset {
-      override def getX(series : Int, item : Int) = x(item);
-      override def getY(series : Int, item : Int) = y(series)(item);
-      override def getSeriesKey(series : Int) = names(series);
-      override def getSeriesCount = y.size;
-      override def getItemCount = x.size;
-      override def getItemCount(series : Int) = y(series).size;
-    };
-    
-    import org.jfree.chart.renderer.xy.StackedXYAreaRenderer2;
-    
-    val renderer = new StackedXYAreaRenderer2(null,null);
-    renderer.setOutline(true);
-
-    // add dataset and renderer
-    val series = xyplot.nextSeries;
-    xyplot.plot.setDataset(series,dataset);
-    xyplot.plot.setRenderer(series, renderer);
-    xyplot.refresh;
-  }
-  
-  /** An XY stacked area chart with default names. */
-  def stacked(x : Vector, y : Seq[Vector])(implicit xyplot : PlottingSupport.XYPlot) {
-    stacked(x, y, y.iterator.zipWithIndex.map(_._2.toString).toSeq)(xyplot);
-  }
-  
-  /**
-   * Displays an image in the current figure, where each cell in the matrix provides
-   * color for one square of the image.
-   * 
-   * @param x The range on the x axis for drawing the image.  If x._1 < x._2, the matrix column numbers are inverted.
-   * @param y The range on the y axis for drawing the image.  If y._1 < y._2, the matrix row numbers are inverted.
-   */
-  private def image(x : (Double,Double), y : (Double,Double), c : Matrix, lower : Double, upper : Double)(implicit xyplot : XYPlot) {
-    import org.jfree.chart.axis.NumberAxis;
-    
-    val (minX,maxX) = (math.min(x._1,x._2),math.max(x._1,x._2));
-    val (minY,maxY) = (math.min(y._1,y._2),math.max(y._1,y._2));
-    
-    val dataset = Dataset(c, x, y);
-    val series = xyplot.nextSeries;
-    
-    xyplot.plot.setDataset(series, dataset);
-    
-    // initialize paint scale
-    val gradient = Gradients.GRADIENT_BLUE_TO_RED;
-    val paintscale = new org.jfree.chart.renderer.PaintScale {
-      override def getLowerBound = lower;
-      override def getUpperBound = upper;
-      override def getPaint(value : Double) = {
-        val index = gradient.length * (value - getLowerBound) / (getUpperBound - getLowerBound);
-        gradient(math.min(gradient.length-1, math.max(0, index.toInt)));
-      }
-    }
-    
-    // initialize renderer
-    import org.jfree.chart.renderer.xy.XYBlockRenderer
-    val renderer = new XYBlockRenderer();
-    renderer.setPaintScale(paintscale);
-    renderer.setBlockAnchor(org.jfree.ui.RectangleAnchor.BOTTOM_LEFT);
-    renderer.setBlockWidth((maxX - minX) / c.cols);
-    renderer.setBlockHeight((maxY - minY) / c.rows);
-    
-    xyplot.plot.getRangeAxis.setInverted(true);
-    xyplot.plot.getRangeAxis.setLowerBound(minY);
-    xyplot.plot.getRangeAxis.setUpperBound(maxY);
-    if (maxY - minY == c.rows && minY == minY.intValue) {
-      xyplot.plot.getRangeAxis.setStandardTickUnits(NumberAxis.createIntegerTickUnits());
-    }
-    xyplot.plot.getDomainAxis.setLowerBound(math.min(x._1,x._2));
-    xyplot.plot.getDomainAxis.setUpperBound(math.max(x._1,x._2));
-    if (maxX - minX == c.cols && minX == minX.intValue) {
-      xyplot.plot.getDomainAxis.setStandardTickUnits(NumberAxis.createIntegerTickUnits());
-=======
 
     val tooltipGenerator = new org.jfree.chart.labels.XYToolTipGenerator() {
       override def generateToolTip(dataset : org.jfree.data.xy.XYDataset, series : Int, item : Int) : String = {
@@ -482,7 +275,6 @@
       override def generateLabel(dataset : org.jfree.data.xy.XYDataset, series : Int, item : Int) : String = {
         dataset.asInstanceOf[XYZDataset[_]].getLabel(0, item);
       }
->>>>>>> 88101cf8
     }
     renderer.setSeriesItemLabelGenerator(series, labelGenerator);
     renderer.setSeriesItemLabelsVisible(series, labels != null);
@@ -522,187 +314,11 @@
 //    stacked(x, y, y.iterator.zipWithIndex.map(_._2.toString).toSeq)(xyplot);
 //  }
 
-<<<<<<< HEAD
-/** Plotting operations */
-object PlottingSupport {
-  import org.jfree.chart._;
-  import org.jfree.chart.plot._;
-
-  import java.awt.Graphics2D;
-  import javax.swing._;
-  
-  import org.jfree.chart._;
-  import org.jfree.chart.axis._;
-  import org.jfree.chart.plot._;
-  
-  import org.jfree.data.xy.{XYDataset, XYZDataset};
-  import org.jfree.chart.labels.XYToolTipGenerator;
-  import org.jfree.chart.renderer.xy.XYLineAndShapeRenderer;
-  
-  /** Returns a JFreeChart XYDataset for plotting y vs x. */
-  def Dataset[I:ClassManifest](x : PartialMap[I,Double], y : PartialMap[I,Double]) : XYDataset = {
-    if (x.activeDomain != y.activeDomain)
-      throw new IllegalArgumentException("Active domains do not match");
-    val domain = x.activeDomain.toArray;
-    new org.jfree.data.xy.AbstractXYDataset() {
-      override def getX(series : Int, item : Int) : Number = {
-        if (series == 0) { java.lang.Double.valueOf(x(domain(item))) } else null
-      }
-      override def getY(series : Int, item : Int) : Number = {
-        if (series == 0) { java.lang.Double.valueOf(y(domain(item))) } else null
-      }
-      override def getItemCount(series : Int) = domain.size;
-      override def getSeriesKey(series : Int) = "1"
-      override def getSeriesCount() = 1
-    }
-  }
-  
-  /** Returns a JFreeChart XYZDataset for plotting all iterator of the matrix */
-  def Dataset(m : Matrix) : XYZDataset = {
-    Dataset(m, (0.0, 0.0 + m.cols), (0.0, 0.0 + m.rows));
-  }
-  
-  def Dataset(m : Matrix, x : (Double,Double), y : (Double,Double)) : XYZDataset = {
-    val (minX,maxX) = (math.min(x._1,x._2),math.max(x._1,x._2));
-    val (minY,maxY) = (math.min(y._1,y._2),math.max(y._1,y._2));
-    
-    val scaleX = (maxX - minX) / m.cols;
-    val scaleY = (maxY - minY) / m.rows;
-    
-    val invertX = x._1 > x._2;
-    val invertY = y._1 > y._2;
-    
-    def getCol(item : Int) = (item - (item % m.rows)) / m.rows;
-    def getRow(item : Int) = item % m.rows;
-    
-    new org.jfree.data.xy.AbstractXYZDataset() {
-      override def getX(series : Int, item : Int) : Number = {
-        if (series != 0) return null;
-        (if (invertX) (m.cols - getCol(item) - 1) else (getCol(item))) * scaleX + minX;
-      }
-      override def getY(series : Int, item : Int) : Number = {
-        if (series != 0) return null;
-        (if (invertY) (m.rows - getRow(item) - 1) else (getRow(item))) * scaleY + minY;
-      }
-      override def getZ(series : Int, item : Int) : Number = {
-        if (series != 0) return null;
-        m(getRow(item), getCol(item));
-      }
-      override def getItemCount(series : Int) = m.rows * m.cols
-      override def getSeriesKey(series: Int) = "1"
-      override def getSeriesCount() = 1
-    }
-  }
-  
-  /** Returns an XYZ dataset co-indexed based on the given vectors */
-  def Dataset(x : Vector, y : Vector, z : Vector) : XYZDataset = {
-    assert(x.size == y.size)
-    assert(y.size == z.size)
-    
-    new org.jfree.data.xy.AbstractXYZDataset {
-      override def getX(series : Int, item : Int) : Number = {
-        if (series == 0) x(item) else null
-      }
-      override def getY(series : Int, item : Int) : Number = {
-        if (series == 0) y(item) else null
-      }
-      override def getZ(series : Int, item : Int) : Number = {
-        if (series == 0) z(item) else null
-      }
-      override def getItemCount(series : Int) = x.size
-      override def getSeriesKey(series: Int) = "1"
-      override def getSeriesCount() = 1
-    }
-  }
-  
-  /** Returns an XYZW dataset co-indexed bysed on the given vectors */
-  def Dataset(x : Vector, y : Vector, z : Vector, w : Vector) : XYZWDataset = {
-    assert(x.size == y.size)
-    assert(y.size == z.size)
-    assert(z.size == w.size)
-    
-    new org.jfree.data.xy.AbstractXYZDataset with XYZWDataset {
-      override def getX(series : Int, item : Int) : Number = {
-        if (series == 0) x(item) else null
-      }
-      override def getY(series : Int, item : Int) : Number = {
-        if (series == 0) y(item) else null
-      }
-      override def getZ(series : Int, item : Int) : Number = {
-        if (series == 0) z(item) else null
-      }
-      override def getW(series : Int, item : Int) : Number = {
-        if (series == 0) w(item) else null
-      }
-      override def getItemCount(series : Int) = x.size
-      override def getSeriesKey(series: Int) = "1"
-      override def getSeriesCount() = 1
-    }
-  }
-  
-  /** A dataset with two numeric values associated with each point */
-  trait XYZWDataset extends XYZDataset {
-    def getW(series : Int, item : Int) : Number
-    def getWValue(series : Int, item : Int) : Double = {
-      val w = getW(series, item)
-      if (w == null) Double.NaN else w.doubleValue
-    }
-  }
-  
-  def Tooltips(labels : Seq[String]) = {
-    new XYToolTipGenerator() {
-      override def generateToolTip(dataset : XYDataset, series : Int, item : Int) : String = {
-        labels(item)
-      }
-    }
-  }
-  
-  /** Class that holds a collection of Figure instances */
-  class Figures {
-    private val figures = ArrayBuffer[Option[Figure]]();
-    
-    /** Returns the number of the given figure */
-    def number(figure : Figure) : Int = figures.indexOf(Some(figure));
-    
-    /** Returns the current figure */
-    var figure_ : Int = 0;
-    def figure : Figure = figures(figure_).get;
-    def figure_=(number : Int) : Unit = {
-      while (figures.length <= number) {
-        figures += None;
-      }
-      if (figures(number) == None) {
-        figures(number) = Some(new Figure(this));
-      }
-      figure_ = number;
-    }
-    
-    /** Returns the current figure's current plot */
-    def plot : XYPlot = figure.plot;
-    
-    // Set the current figure to figure 0
-    figure = 0;
-  }
-  
-  /** A Figure holds a collection of XYPlot instances */
-  class Figure(figures : Figures) {
-    /** List of plots in the figure. */
-    protected val plots = ArrayBuffer[Option[XYPlot]]();
-
-    /** How many rows of plots are in the figure */
-    private var rows_ = 1;
-    def rows = rows_;
-    def rows_=(newrows : Int) : Unit = {
-      rows_ = newrows;
-      refresh();
-    }
-=======
   /** Plots a histogram of the given data into the given number of bins */
   def hist[D,K,V](data : D, bins : HistogramBins = 10, name : String = "Histogram")
   (implicit xyplot : XYPlot = plot, dtv : CanViewAsTensor1[D,K,V]) : Unit = {
     val dt = dtv(data);
     implicit def dvToDouble(v : V) = dt.scalar.toDouble(v);
->>>>>>> 88101cf8
 
     val binner : StaticHistogramBins = bins match {
       case static : StaticHistogramBins => static;
@@ -821,171 +437,16 @@
         dataset.asInstanceOf[XYZDataset[_]].getLabel(series, item);
       }
     }
-<<<<<<< HEAD
-  }
-  
-  object XYPlot {
-    import java.awt.Color;
-    import java.awt.Paint;
-    import org.jfree.chart.ChartColor._;
-    
-    // color cycle ignoring bright colors
-    val colors = Array[Paint](
-       VERY_DARK_RED, VERY_DARK_BLUE, VERY_DARK_GREEN, VERY_DARK_YELLOW, VERY_DARK_MAGENTA, VERY_DARK_CYAN,
-       Color.darkGray,
-       DARK_RED, DARK_BLUE, DARK_GREEN, DARK_MAGENTA, DARK_CYAN
-    );
-  }
-  
-  /** A two dimensional XY plot */
-  class XYPlot(figure : Figure) {
-    import org.jfree.chart.plot.DefaultDrawingSupplier;
-    
-    val plot  = new org.jfree.chart.plot.XYPlot()
-    val xaxis : NumberAxis = new NumberAxis(null)
-    val yaxis : NumberAxis = new NumberAxis(null)
-
-    /** Adds to the current plot if true, else replaces */
-    var hold : Boolean = false
-    
-    Array(xaxis,yaxis) foreach (axis => axis.setAutoRangeIncludesZero(false))
-    plot.setDomainAxis(xaxis)
-    plot.setRangeAxis(yaxis)
-    
-    plot.setDrawingSupplier(new DefaultDrawingSupplier(
-      XYPlot.colors,
-      DefaultDrawingSupplier.DEFAULT_FILL_PAINT_SEQUENCE,
-      DefaultDrawingSupplier.DEFAULT_OUTLINE_PAINT_SEQUENCE,
-      DefaultDrawingSupplier.DEFAULT_STROKE_SEQUENCE,
-      DefaultDrawingSupplier.DEFAULT_OUTLINE_STROKE_SEQUENCE,
-      DefaultDrawingSupplier.DEFAULT_SHAPE_SEQUENCE));
-    
-    /** The plot title */
-    // private var title_ : String = ""
-    def title_=(str : String) : Unit = {
-      chart.setTitle(str);
-    }
-    def title : String = chart.getTitle.getText;
-
-    /** If we show a legend */
-    private var legend_ : Boolean = false
-    def legend_=(show : Boolean) : Unit = {
-      if (show != legend_) {
-        chart.removeLegend();
-        if (show) {
-          import org.jfree.chart.title._;
-          import org.jfree.ui._;
-          import org.jfree.chart.block._;
-          import java.awt.Color;
-          val legend = new LegendTitle(this.plot);
-          legend.setMargin(new RectangleInsets(1.0, 1.0, 1.0, 1.0));
-          legend.setFrame(new LineBorder());
-          legend.setBackgroundPaint(Color.white);
-          legend.setPosition(RectangleEdge.BOTTOM);
-          chart.addSubtitle(legend);
-        }
-      }
-      legend_ = show
-      refresh()
-    }
-    def legend : Boolean = legend_
-    
-    /** The current series */
-    private var series_ : Int = -1
-    def series = series_
-    
-    /** Returns the next series number as per the current hold policy */
-    def nextSeries : Int = {
-      if (hold) {
-        series_ += 1
-      } else {
-        series_ = 0
-        for (i <- 0 until plot.getDatasetCount()) {
-          plot.setDataset(i,null);
-        }
-      }
-      return series_
-    }
-=======
     renderer.setSeriesItemLabelGenerator(series, labelGenerator);
     renderer.setSeriesItemLabelsVisible(series, labels != null);
->>>>>>> 88101cf8
 
     val staticScale : StaticPaintScale = scale match {
       case static : StaticPaintScale =>
         static;
 
-<<<<<<< HEAD
-  /**
-   * Color graident code from http://www.mbeckler.org/heatMap/heatMap.html
-   */
-  object Gradients {
-    import java.awt.Color;
-  
-    /** Produces a gradient using the University of Minnesota's school colors, from maroon (low) to gold (high) */
-    lazy val GRADIENT_MAROON_TO_GOLD = createGradient(new Color(0xA0, 0x00, 0x00), new Color(0xFF, 0xFF, 0x00), 256);
-
-    /** Produces a gradient from blue (low) to red (high) */
-    lazy val GRADIENT_BLUE_TO_RED = createGradient(Color.BLUE, Color.RED, 500);
-
-    /** Produces a gradient from black (low) to white (high) */
-    lazy val GRADIENT_BLACK_TO_WHITE = createGradient(Color.BLACK, Color.WHITE, 500);
-
-    /** Produces a gradient from red (low) to green (high) */
-    lazy val GRADIENT_RED_TO_GREEN = createGradient(Color.RED, Color.GREEN, 500);
-
-    /** Produces a gradient through green, yellow, orange, red */
-    lazy val GRADIENT_GREEN_YELLOW_ORANGE_RED = createMultiGradient(
-      Array(Color.green, Color.yellow, Color.orange, Color.red), 500);
-    
-    /** Produces a gradient through the rainbow: violet, blue, green, yellow, orange, red */
-    lazy val GRADIENT_RAINBOW = createMultiGradient(
-      Array(new Color(181, 32, 255), Color.blue, Color.green, Color.yellow, Color.orange, Color.red), 500);
-
-    /** Produces a gradient for hot things (black, red, orange, yellow, white) */
-    lazy val GRADIENT_HOT = createMultiGradient(
-      Array(Color.black, new Color(87, 0, 0), Color.red, Color.orange, Color.yellow, Color.white), 500);
-    
-    /** Produces a different gradient for hot things (black, brown, orange, white) */
-    lazy val GRADIENT_HEAT = createMultiGradient(
-      Array(Color.black, new Color(105, 0, 0), new Color(192, 23, 0), new Color(255, 150, 38), Color.white), 500);
-  
-    /** Produces a gradient through red, orange, yellow */
-    lazy val GRADIENT_ROY = createMultiGradient(
-      Array(Color.red, Color.orange, Color.yellow), 500);
-  
-    /**
-     * Creates an array of Color objects for use as a gradient, using a linear
-     * interpolation between the two specified colors.
-     * 
-     * From http://www.mbeckler.org/heatMap/heatMap.html
-     * 
-     * @param one Color used for the bottom of the gradient
-     * @param two Color used for the top of the gradient
-     * @param numSteps The number of steps in the gradient. 250 is a good number.
-     */
-    def createGradient(one : Color, two : Color, numSteps : Int) : Array[Color] = {
-      val r1 = one.getRed();
-      val g1 = one.getGreen();
-      val b1 = one.getBlue();
-    
-      val r2 = two.getRed();
-      val g2 = two.getGreen();
-      val b2 = two.getBlue();
-
-      val gradient = new Array[Color](numSteps);
-      var iNorm : Double = 0;
-      for (i <- 0 until numSteps) {
-        iNorm = i / numSteps.toDouble; //a normalized [0:1] variable
-        val newR = (r1 + iNorm * (r2 - r1)).toInt;
-        val newG = (g1 + iNorm * (g2 - g1)).toInt;
-        val newB = (b1 + iNorm * (b2 - b1)).toInt;
-        gradient(i) = new Color(newR, newG, newB);
-=======
       case dynamic : DynamicPaintScale => {
         val values = items.view.map(item => mt.scalar.toDouble(mt(item._1, item._2)));
         dynamic(lower = values.min, upper = values.max);
->>>>>>> 88101cf8
       }
     }
 
